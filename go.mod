--- conflicted
+++ resolved
@@ -16,8 +16,7 @@
 	github.com/sandertv/go-raknet v1.14.3-0.20250305181847-6af3e95113d6
 	golang.org/x/net v0.35.0
 	golang.org/x/oauth2 v0.23.0
-<<<<<<< HEAD
-	golang.org/x/text v0.19.0
+	golang.org/x/text v0.22.0
 	github.com/sandertv/go-raknet v1.14.1
 	github.com/tailscale/hujson v0.0.0-20221223112325-20486734a56a
 	golang.org/x/net v0.26.0
@@ -34,12 +33,6 @@
 	golang.org/x/crypto v0.24.0 // indirect
 	golang.org/x/image v0.17.0 // indirect
 	golang.org/x/sys v0.22.0 // indirect
-=======
-	golang.org/x/text v0.22.0
-)
-
-require (
 	golang.org/x/crypto v0.33.0 // indirect
 	golang.org/x/image v0.21.0 // indirect
->>>>>>> 1b91b765
 )