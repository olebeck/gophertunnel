--- conflicted
+++ resolved
@@ -423,30 +423,18 @@
 		}
 		fileReader, err := file.Open()
 		if err != nil {
-<<<<<<< HEAD
-			return nil, "", fmt.Errorf("error opening zip file %v: %v", file.Name, err)
-=======
-			return nil, fmt.Errorf("open zip file %v: %w", file.Name, err)
->>>>>>> 0124e15a
+			return nil, "", fmt.Errorf("open zip file %v: %w", file.Name, err)
 		}
 		return fileReader, file.Name, nil
 	}
-<<<<<<< HEAD
-	return nil, "", fmt.Errorf("could not find '%v' in zip", fileName)
-=======
-	return nil, fmt.Errorf("'%v' not found in zip", fileName)
->>>>>>> 0124e15a
+	return nil, "", fmt.Errorf("'%v' not found in zip", fileName)
 }
 
 func FixupInvalidJson(jsonString string) (fixedJsonString string) {
 	var err error
 	jsonString, err = regexp2.MustCompile(`(?:(?:\n\r)|(?:\r\n))\t*`, regexp2.None).Replace(string(jsonString), "", 0, -1)
 	if err != nil {
-<<<<<<< HEAD
 		panic(err)
-=======
-		return nil, fmt.Errorf("open zip reader: %w", err)
->>>>>>> 0124e15a
 	}
 
 	re := regexp2.MustCompile(`(?<=\[[^\]]*?,\s*)0+(?=\d{1,3}\s*,[^\]]*?\])`, regexp2.None)
@@ -480,11 +468,7 @@
 	// Try to find the manifest file in the zip.
 	manifestFile, name, err := reader.find("manifest.json")
 	if err != nil {
-<<<<<<< HEAD
 		return nil, nil, "", fmt.Errorf("error loading manifest: %v", err)
-=======
-		return nil, fmt.Errorf("load manifest: %w", err)
->>>>>>> 0124e15a
 	}
 	baseDir := filepath.Dir(name)
 	defer func() {
@@ -494,7 +478,6 @@
 	// Read all data from the manifest file so that we can decode it into a Manifest struct.
 	allData, err := io.ReadAll(manifestFile)
 	if err != nil {
-<<<<<<< HEAD
 		return nil, nil, "", fmt.Errorf("error reading from manifest file: %v", err)
 	}
 	//allData = []byte(FixupInvalidJson(string(allData)))
@@ -502,13 +485,6 @@
 	manifest := Manifest{}
 	if err := parseJson(allData, &manifest); err != nil {
 		return nil, nil, "", fmt.Errorf("error decoding manifest JSON: %v (data: %v)", err, string(allData))
-=======
-		return nil, fmt.Errorf("read manifest file: %w", err)
-	}
-	manifest := &Manifest{}
-	if err := jsonc.Unmarshal(allData, manifest); err != nil {
-		return nil, fmt.Errorf("decode manifest JSON: %w (data: %v)", err, string(allData))
->>>>>>> 0124e15a
 	}
 	manifest.Header.UUID = strings.ToLower(manifest.Header.UUID)
 
