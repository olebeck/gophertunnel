package resource

import (
	"archive/zip"
	"bytes"
	"crypto/sha256"
	"encoding/json"
	"fmt"
<<<<<<< HEAD
=======
	"github.com/google/uuid"
	"github.com/muhammadmuzzammil1998/jsonc"
>>>>>>> 8fe74428
	"io"
	"io/fs"
	"net/http"
	"os"
	"path/filepath"
	"slices"
	"strings"
	"sync"

	"github.com/tailscale/hujson"
)

type Pack interface {
	fmt.Stringer
	io.ReaderAt
	io.WriterTo
	fs.FS

	UUID() string
	Version() string
	Name() string
	Checksum() [32]byte
	Modules() []Module
	Description() string
	Dependencies() []Dependency
	BaseDir() string
	CanRead() bool

	WithContentKey(key string) Pack
	HasBehaviours() bool
	HasWorldTemplate() bool
	HasTextures() bool
	HasScripts() bool
	Encrypted() bool
	DownloadURL() string
	ContentKey() string
	Manifest() Manifest
	Len() int
	DataChunkCount(packChunkSize int) int
}

// Pack is a container of a resource pack parsed from a directory or a .zip archive (or .mcpack). It holds
// methods that may be used to get information about the resource pack.
type pack struct {
	// manifest is the manifest of the resource pack. It contains information about the pack such as the name,
	// version and description.
	manifest *Manifest

	// downloadURL is the URL that the resource pack can be downloaded from. If the string is empty, then the
	// resource pack will be downloaded over RakNet rather than HTTP.
	downloadURL string
	// contentKey is the key used to encrypt the files. The client uses this to decrypt the resource pack if encrypted.
	// If nothing is encrypted, this field can be left as an empty string.
	contentKey string

	baseDir string
	fs      fs.FS

	createZip func() error
	reader    io.ReaderAt
	size      int
	// checksum is the SHA256 checksum of the full content of the file. It is sent to the client so that it
	// can 'verify' the download.
	checksum [32]byte
}

// ReadPath compiles a resource pack found at the path passed. The resource pack must either be a zip archive
// (extension does not matter, could be .zip or .mcpack), or a directory containing a resource pack. In the
// case of a directory, the directory is compiled into an archive and the pack is parsed from that.
// ReadPath operates assuming the resource pack has a 'manifest.json' file in it. If it does not, the function
// will fail and return an error.
func ReadPath(path string) (Pack, error) {
	return compile(path)
}

// ReadURL downloads a resource pack found at the URL passed and compiles it. The resource pack must be a valid
// zip archive where the manifest.json file is inside a subdirectory rather than the root itself. If the resource
// pack is not a valid zip or there is no manifest.json file, an error is returned.
func ReadURL(client *http.Client, url string) (Pack, error) {
	resp, err := client.Get(url)
	if err != nil {
		return nil, fmt.Errorf("download resource pack: %w", err)
	}
	defer resp.Body.Close()
	if resp.StatusCode != http.StatusOK {
		return nil, fmt.Errorf("download resource pack: %v (%d)", resp.Status, resp.StatusCode)
	}
	pack_, err := Read(resp.Body)
	if err != nil {
		return nil, err
	}
	(pack_.(*pack)).downloadURL = url
	return pack_, nil
}

// MustReadPath compiles a resource pack found at the path passed. The resource pack must either be a zip
// archive (extension does not matter, could be .zip or .mcpack), or a directory containing a resource pack.
// In the case of a directory, the directory is compiled into an archive and the pack is parsed from that.
// ReadPath operates assuming the resource pack has a 'manifest.json' file in it. If it does not, the function
// will fail and return an error.
// Unlike ReadPath, MustReadPath does not return an error and panics if an error occurs instead.
func MustReadPath(path string) Pack {
	pack, err := compile(path)
	if err != nil {
		panic(err)
	}
	return pack
}

// MustReadURL downloads a resource pack found at the URL passed and compiles it. The resource pack must be a valid
// zip archive where the manifest.json file is inside a subdirectory rather than the root itself. If the resource
// pack is not a valid zip or there is no manifest.json file, an error is returned.
// Unlike ReadURL, MustReadURL does not return an error and panics if an error occurs instead.
func MustReadURL(url string) Pack {
	pack, err := ReadURL(http.DefaultClient, url)
	if err != nil {
		panic(err)
	}
	return pack
}

// Read parses an archived resource pack written to a raw byte slice passed. The data must be a valid
// zip archive and contain a pack manifest in order for the function to succeed.
// Read saves the data to a temporary archive.
func Read(r io.Reader) (Pack, error) {
	temp, err := createTempFile()
	if err != nil {
		return nil, fmt.Errorf("create temp zip archive: %w", err)
	}
	n, err := io.Copy(temp, r)
	if err != nil {
		return nil, fmt.Errorf("read pack: %w", err)
	}
	return compileReader(temp, n)
}

// FromReaderAt reads a Pack from this reader, this reader must not be closed for as long as the pack is used
func FromReaderAt(r io.ReaderAt, size int64) (Pack, error) {
	return compileReader(r, size)
}

func (pack *pack) CanRead() bool {
	return !pack.Encrypted()
}

// Name returns the name of the resource pack.
func (pack *pack) Name() string {
	return pack.manifest.Header.Name
}

// UUID returns the UUID of the resource pack.
<<<<<<< HEAD
func (pack *pack) UUID() string {
=======
func (pack *Pack) UUID() uuid.UUID {
>>>>>>> 8fe74428
	return pack.manifest.Header.UUID
}

// Description returns the description of the resource pack.
func (pack *pack) Description() string {
	return pack.manifest.Header.Description
}

// Version returns the string version of the resource pack. It is guaranteed to have 3 digits in it, joined
// by a dot.
func (pack *pack) Version() string {
	return pack.manifest.Header.Version.String()
}

// Modules returns all modules that the resource pack exists out of. Resource packs usually have only one
// module, but may have more depending on their functionality.
func (pack *pack) Modules() []Module {
	return pack.manifest.Modules
}

// Dependencies returns all dependency resource packs that must be loaded in order for this resource pack to
// function correctly.
func (pack *pack) Dependencies() []Dependency {
	return pack.manifest.Dependencies
}

func (pack *pack) BaseDir() string {
	return pack.baseDir
}

// HasScripts checks if any of the modules of the resource pack have the type 'client_data', meaning they have
// scripts in them.
func (pack *pack) HasScripts() bool {
	for _, module := range pack.manifest.Modules {
		if module.Type == "client_data" {
			// The module has the client_data type, meaning it holds client scripts.
			return true
		}
	}
	return false
}

// HasBehaviours checks if any of the modules of the resource pack have either the type 'data' or
// 'client_data', meaning they contain behaviours (or scripts).
func (pack *pack) HasBehaviours() bool {
	for _, module := range pack.manifest.Modules {
		if module.Type == "client_data" || module.Type == "data" {
			// The module has the client_data or data type, meaning it holds behaviours.
			return true
		}
	}
	return false
}

// HasTextures checks if any of the modules of the resource pack have the type 'resources', meaning they have
// textures in them.
func (pack *pack) HasTextures() bool {
	for _, module := range pack.manifest.Modules {
		if module.Type == "resources" {
			// The module has the resources type, meaning it holds textures.
			return true
		}
	}
	return false
}

// HasWorldTemplate checks if the resource compiled holds a level.dat in it, indicating that the resource is
// a world template.
func (pack *pack) HasWorldTemplate() bool {
	return pack.manifest.worldTemplate
}

// DownloadURL returns the URL that the resource pack can be downloaded from. If the string is empty, then the
// resource pack will be downloaded over RakNet rather than HTTP.
func (pack *pack) DownloadURL() string {
	return pack.downloadURL
}

// Checksum returns the SHA256 checksum made from the full, compressed content of the resource pack archive.
// It is transmitted as a string over network.
func (pack *pack) Checksum() [32]byte {
	pack.createZip()
	return pack.checksum
}

// Len returns the total length in bytes of the content of the archive that contained the resource pack.
func (pack *pack) Len() int {
	pack.createZip()
	return pack.size
}

// DataChunkCount returns the amount of chunks the data of the resource pack is split into if each chunk has
// a specific length.
func (pack *pack) DataChunkCount(length int) int {
	count := pack.Len() / length
	if pack.Len()%length != 0 {
		count++
	}
	return count
}

// Encrypted returns if the resource pack has been encrypted with a content key or not.
func (pack *pack) Encrypted() bool {
	return pack.contentKey != ""
}

// ContentKey returns the encryption key used to encrypt the resource pack. If the pack is not encrypted then
// this can be empty.
func (pack *pack) ContentKey() string {
	return pack.contentKey
}

// ReadAt reads len(b) bytes from the resource pack's archive data at offset off and copies it into b. The
// amount of bytes read n is returned.
func (pack *pack) ReadAt(b []byte, off int64) (n int, err error) {
	err = pack.createZip()
	if err != nil {
		return 0, err
	}

	return pack.reader.ReadAt(b, off)
}

// WriteTo writes the packs zip data to the writer
func (pack *pack) WriteTo(w io.Writer) (n int64, err error) {
	var buf = make([]byte, 0x1000)
	off := int64(0)
	for {
		n, err := pack.ReadAt(buf, int64(off))
		off += int64(n)
		if n > 0 {
			_, err = w.Write(buf[:n])
			if err != nil {
				return off, err
			}
		}
		if err != nil {
			if err == io.EOF {
				return off, nil
			}
			return off, err
		}
	}
}

// WithContentKey creates a copy of the pack and sets the encryption key to the key provided, after which the
// new Pack is returned.
func (pack pack) WithContentKey(key string) Pack {
	pack.contentKey = key
	return &pack
}

// Manifest returns the manifest found in the manifest.json of the resource pack. It contains information
// about the pack such as its name.
func (pack *pack) Manifest() Manifest {
	return *pack.manifest
}

// String returns a readable representation of the resource pack. It implements the Stringer interface.
func (pack *pack) String() string {
	return fmt.Sprintf("%v v%v (%v): %v", pack.Name(), pack.Version(), pack.UUID(), pack.Description())
}

func (pack *pack) Open(name string) (fs.File, error) {
	return pack.fs.Open(name)
}

// compile compiles the resource pack found in path, either a zip archive or a directory, and returns a
// resource pack if successful.
func compile(path string) (*pack, error) {
	info, err := os.Stat(path)
	if err != nil {
		return nil, fmt.Errorf("open resource pack path: %w", err)
	}
	if info.IsDir() {
		return compileFS(os.DirFS(path))
	}

	f, err := os.Open(path)
	if err != nil {
		return nil, fmt.Errorf("open resource pack path: %w", err)
	}
	stat, _ := f.Stat()
	fSize := stat.Size()
	return compileReader(f, fSize)
}

func compileReader(r io.ReaderAt, fSize int64) (*pack, error) {
	zr, err := zip.NewReader(r, fSize)
	if err != nil {
		return nil, fmt.Errorf("error opening zip reader: %v", err)
	}

	// if there is only 1 zip file open it and return it instead
	if len(zr.File) == 1 && strings.HasSuffix(zr.File[0].Name, ".zip") {
		zrf := zr.File[0]
		if zrf.Method == zip.Store {
			offset, err := zrf.DataOffset()
			if err != nil {
				return nil, err
			}
			return compileReader(io.NewSectionReader(r, offset, int64(zrf.CompressedSize64)), int64(zrf.CompressedSize64))
		} else {
			zf, err := zrf.Open()
			if err != nil {
				return nil, err
			}
			defer zf.Close()
			temp, err := createTempFile()
			if err != nil {
				return nil, err
			}
			size, err := io.Copy(temp, zf)
			if err != nil {
				return nil, err
			}
			return compileReader(temp, size)
		}
	}

	pack, err := compileFS(zr)
	if err != nil {
		return nil, err
	}

	pack.createZip = func() error { return nil }
	pack.reader = r
	pack.size = int(fSize)

	h := sha256.New()
	_, err = pack.WriteTo(h)
	if err != nil {
		return nil, fmt.Errorf("read resource pack file content: %w", err)
	}
	pack.checksum = [32]byte(h.Sum(nil))
	return pack, nil
}

func compileFS(fsys fs.FS) (*pack, error) {
	// First we read the manifest to ensure that it exists and is valid.
	reader := packReader{fs: fsys}
	manifest, baseDir, err := reader.readManifest()
	if err != nil {
		return nil, fmt.Errorf("read manifest: %w", err)
	}

	var fsys2 = fsys
	if baseDir != "." {
		fsys2, err = fs.Sub(fsys, baseDir)
		if err != nil {
			return nil, fmt.Errorf("fs sub: %w", err)
		}
	}

	pack := &pack{
		manifest: manifest,
		baseDir:  baseDir,
		fs:       fsys2,
	}
	pack.createZip = sync.OnceValue(func() (err error) {
		pack.reader, pack.size, pack.checksum, err = createTempArchive(fsys)
		return err
	})

	return pack, nil
}

// packReader wraps around a zip.Reader to provide file finding functionality.
type packReader struct {
	fs fs.FS
}

// find attempts to find a file in a zip reader. If found, it returns an Open()ed reader of the file that may
// be used to read data from the file.
func (reader packReader) find(fileName string) (io.ReadCloser, string, error) {
	fileReader, err := reader.fs.Open(fileName)
	if err == nil {
		return fileReader, fileName, nil
	}

	fileNames, err := fs.Glob(reader.fs, "*/"+fileName)
	if err != nil {
		return nil, "", err
	}

	if len(fileNames) == 0 {
		return nil, "", fmt.Errorf("'%v' not found in zip", fileName)
	}

	fileName = fileNames[0]
	fileReader, err = reader.fs.Open(fileName)
	if err != nil {
		return nil, "", err
	}
	return fileReader, fileName, nil
}

func stripJsonComments(b []byte) []byte {
	var commentRanges [][2]int
	inSingleLineComment := false
	inMultiLineComment := false
	inString := false
	start := 0

	for i := 0; i < len(b); i++ {
		if inSingleLineComment {
			if b[i] == '\n' {
				inSingleLineComment = false
				commentRanges = append(commentRanges, [2]int{start, i})
			}
			continue
		}

		if inMultiLineComment {
			if b[i] == '*' && i+1 < len(b) && b[i+1] == '/' {
				inMultiLineComment = false
				commentRanges = append(commentRanges, [2]int{start, i + 2})
				i++ // Skip '/'
			}
			continue
		}

		if inString {
			if b[i] == '\\' && i+1 < len(b) {
				i++ // Skip escaped character
				continue
			}
			if b[i] == '"' {
				inString = false
			}
			continue
		}

		if b[i] == '"' {
			inString = true
			continue
		}

		if b[i] == '/' && i+1 < len(b) {
			if b[i+1] == '/' {
				inSingleLineComment = true
				start = i
				i++ // Skip second '/'
				continue
			}
			if b[i+1] == '*' {
				inMultiLineComment = true
				start = i
				i++ // Skip '*'
				continue
			}
		}
	}

	// Remove any remaining open single line comments
	if inSingleLineComment {
		commentRanges = append(commentRanges, [2]int{start, len(b)})
	}

	// Reverse iterate over commentRanges and delete them from b
	for i := len(commentRanges) - 1; i >= 0; i-- {
		b = slices.Delete(b, commentRanges[i][0], commentRanges[i][1])
	}

	return b
}

func parseJson(s []byte, out any) error {
	s = stripJsonComments(s)
	v, err := hujson.Parse(s)
	if err != nil {
		if !strings.Contains(err.Error(), "after top-level value") {
			return err
		}
	}
	v.Standardize()

	d := json.NewDecoder(bytes.NewReader(v.Pack()))
	err = d.Decode(&out)
	if err != nil {
		return err
	}
	return nil
}

// readManifest reads the manifest from the resource pack located at the path passed. If not found in the root
// of the resource pack, it will also attempt to find it deeper down into the archive.
func (reader packReader) readManifest() (*Manifest, string, error) {
	// Try to find the manifest file in the zip.
	manifestFile, name, err := reader.find("manifest.json")
	if err != nil {
		return nil, "", fmt.Errorf("error loading manifest: %v", err)
	}
	baseDir := filepath.Dir(name)
	defer func() {
		_ = manifestFile.Close()
	}()

	// Read all data from the manifest file so that we can decode it into a Manifest struct.
	allData, err := io.ReadAll(manifestFile)
	if err != nil {
		return nil, "", fmt.Errorf("error reading from manifest file: %v", err)
	}

	manifest := Manifest{}
	if err := parseJson(allData, &manifest); err != nil {
		return nil, "", fmt.Errorf("error decoding manifest JSON: %v (data: %v)", err, string(allData))
	}

	if _, _, err := reader.find("level.dat"); err == nil {
		manifest.worldTemplate = true
	}

	return &manifest, baseDir, nil
}<|MERGE_RESOLUTION|>--- conflicted
+++ resolved
@@ -6,11 +6,6 @@
 	"crypto/sha256"
 	"encoding/json"
 	"fmt"
-<<<<<<< HEAD
-=======
-	"github.com/google/uuid"
-	"github.com/muhammadmuzzammil1998/jsonc"
->>>>>>> 8fe74428
 	"io"
 	"io/fs"
 	"net/http"
@@ -20,6 +15,8 @@
 	"strings"
 	"sync"
 
+	"github.com/google/uuid"
+
 	"github.com/tailscale/hujson"
 )
 
@@ -29,7 +26,7 @@
 	io.WriterTo
 	fs.FS
 
-	UUID() string
+	UUID() uuid.UUID
 	Version() string
 	Name() string
 	Checksum() [32]byte
@@ -162,11 +159,7 @@
 }
 
 // UUID returns the UUID of the resource pack.
-<<<<<<< HEAD
-func (pack *pack) UUID() string {
-=======
-func (pack *Pack) UUID() uuid.UUID {
->>>>>>> 8fe74428
+func (pack *pack) UUID() uuid.UUID {
 	return pack.manifest.Header.UUID
 }
 
