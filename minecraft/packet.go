--- conflicted
+++ resolved
@@ -40,12 +40,25 @@
 }
 
 func (p *packetData) decode(conn *Conn) (pks []packet.Packet, err error) {
-<<<<<<< HEAD
 	return p.Decode(conn.pool, conn.proto, conn.Close, conn.disconnectOnUnknownPacket, conn.disconnectOnInvalidPacket, conn.shieldID.Load())
 }
 
 // decode decodes the packet payload held in the packetData and returns the packet.Packet decoded.
 func (p *packetData) Decode(pool packet.Pool, proto Protocol, close func() error, DisconnectOnUnknownPacket, DisconnectOnInvalidPacket bool, ShieldID int32) (pks []packet.Packet, err error) {
+	// Attempt to fetch the packet with the right packet ID from the pool.
+	pkFunc, ok := pool[p.h.PacketID]
+	var pk packet.Packet
+	if !ok {
+		// No packet with the ID. This may be a custom packet of some sorts.
+		pk = &packet.Unknown{PacketID: p.h.PacketID}
+		if DisconnectOnUnknownPacket {
+			_ = close()
+			return nil, unknownPacketError{id: p.h.PacketID}
+		}
+	} else {
+		pk = pkFunc()
+	}
+
 	defer func() {
 		if recoveredErr := recover(); recoveredErr != nil {
 			err = fmt.Errorf("decode packet %v: %w", p.h.PacketID, recoveredErr.(error))
@@ -58,40 +71,7 @@
 		}
 	}()
 
-=======
->>>>>>> 8fe74428
-	// Attempt to fetch the packet with the right packet ID from the pool.
-	pkFunc, ok := pool[p.h.PacketID]
-	var pk packet.Packet
-	if !ok {
-		// No packet with the ID. This may be a custom packet of some sorts.
-		pk = &packet.Unknown{PacketID: p.h.PacketID}
-<<<<<<< HEAD
-		if DisconnectOnUnknownPacket {
-=======
-		if conn.disconnectOnUnknownPacket {
-			_ = conn.Close()
->>>>>>> 8fe74428
-			return nil, unknownPacketError{id: p.h.PacketID}
-		}
-	} else {
-		pk = pkFunc()
-	}
-
-<<<<<<< HEAD
 	r := proto.NewReader(p.payload, ShieldID, false)
-=======
-	defer func() {
-		if recoveredErr := recover(); recoveredErr != nil {
-			err = fmt.Errorf("decode packet %T: %w", pk, recoveredErr.(error))
-		}
-		if err != nil && !errors.Is(err, unknownPacketError{}) && conn.disconnectOnInvalidPacket {
-			_ = conn.Close()
-		}
-	}()
-
-	r := conn.proto.NewReader(p.payload, conn.shieldID.Load(), conn.readerLimits)
->>>>>>> 8fe74428
 	pk.Marshal(r)
 	if p.payload.Len() != 0 {
 		err = fmt.Errorf("decode packet %T: %v unread bytes left: 0x%x", pk, p.payload.Len(), p.payload.Bytes())
