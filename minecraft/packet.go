package minecraft

import (
	"bytes"
	"errors"
	"fmt"
	"net"

	"github.com/sandertv/gophertunnel/minecraft/protocol/packet"
)

// packetData holds the data of a Minecraft packet.
type packetData struct {
	h       *packet.Header
	full    []byte
	payload *bytes.Buffer
}

// parseData parses the packet data slice passed into a packetData struct.
func parseData(data []byte, conn IConn, src, dst net.Addr) (*packetData, error) {
	buf := bytes.NewBuffer(data)
	header := &packet.Header{}
	if err := header.Read(buf); err != nil {
		// We don't return this as an error as it's not in the hand of the user to control this. Instead,
		// we return to reading a new packet.
		return nil, fmt.Errorf("read packet header: %w", err)
	}
	// The packet func was set, so we call it.
	conn.PacketFunc(*header, buf.Bytes(), src, dst)
	return &packetData{h: header, full: data, payload: buf}, nil
}

func ParseData(data []byte, conn IConn, src, dst net.Addr) (*packetData, error) {
	return parseData(data, conn, src, dst)
}

type unknownPacketError struct {
	id uint32
}

func (err unknownPacketError) Error() string {
	return fmt.Sprintf("unexpected packet (ID=%v)", err.id)
}

func (p *packetData) Decode(conn IConn) (pks []packet.Packet, err error) {
	return p.decode(conn)
}

// decode decodes the packet payload held in the packetData and returns the packet.Packet decoded.
func (p *packetData) decode(conn IConn) (pks []packet.Packet, err error) {
	defer func() {
		if recoveredErr := recover(); recoveredErr != nil {
			err = fmt.Errorf("decode packet %v: %w", p.h.PacketID, recoveredErr.(error))
		}
		if err == nil {
			return
		}
<<<<<<< HEAD
		if _, ok := err.(unknownPacketError); ok && conn.DisconnectOnUnknownPacket() {
=======
		if ok := errors.As(err, &unknownPacketError{}); ok || conn.disconnectOnInvalidPacket {
>>>>>>> 0124e15a
			_ = conn.Close()
		}
	}()

	// Attempt to fetch the packet with the right packet ID from the pool.
	pkFunc, ok := conn.Pool()[p.h.PacketID]
	var pk packet.Packet
	if !ok {
		// No packet with the ID. This may be a custom packet of some sorts.
		pk = &packet.Unknown{PacketID: p.h.PacketID}
		if conn.DisconnectOnUnknownPacket() {
			return nil, unknownPacketError{id: p.h.PacketID}
		}
	} else {
		pk = pkFunc()
	}

	r := conn.Proto().NewReader(p.payload, conn.ShieldID(), false)
	pk.Marshal(r)
	if p.payload.Len() != 0 {
		err = fmt.Errorf("decode packet %T: %v unread bytes left: 0x%x", pk, p.payload.Len(), p.payload.Bytes())
	}
	if conn.DisconnectOnInvalidPacket() && err != nil {
		return nil, err
	}
	return conn.Proto().ConvertToLatest(pk, conn), err
}<|MERGE_RESOLUTION|>--- conflicted
+++ resolved
@@ -55,11 +55,7 @@
 		if err == nil {
 			return
 		}
-<<<<<<< HEAD
-		if _, ok := err.(unknownPacketError); ok && conn.DisconnectOnUnknownPacket() {
-=======
-		if ok := errors.As(err, &unknownPacketError{}); ok || conn.disconnectOnInvalidPacket {
->>>>>>> 0124e15a
+		if ok := errors.As(err, &unknownPacketError{}); ok && conn.DisconnectOnUnknownPacket() {
 			_ = conn.Close()
 		}
 	}()
