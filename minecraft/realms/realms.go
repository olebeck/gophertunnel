--- conflicted
+++ resolved
@@ -191,12 +191,8 @@
 	if string(path[0]) == "/" {
 		path = path[1:]
 	}
-<<<<<<< HEAD
 	url := fmt.Sprintf("%s%s", c.baseUrl, path)
-	req, err := http.NewRequest(method, url, ReqBody)
-=======
-	req, err := http.NewRequestWithContext(ctx, "GET", fmt.Sprintf("https://pocket.realms.minecraft.net%s", path), nil)
->>>>>>> fdd82ea9
+	req, err := http.NewRequestWithContext(ctx, method, url, ReqBody)
 	if err != nil {
 		return nil, err
 	}
