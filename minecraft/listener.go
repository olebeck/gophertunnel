--- conflicted
+++ resolved
@@ -6,14 +6,6 @@
 	"crypto/rand"
 	"errors"
 	"fmt"
-<<<<<<< HEAD
-=======
-	"github.com/sandertv/gophertunnel/minecraft/internal"
-	"github.com/sandertv/gophertunnel/minecraft/protocol"
-	"github.com/sandertv/gophertunnel/minecraft/protocol/login"
-	"github.com/sandertv/gophertunnel/minecraft/protocol/packet"
-	"github.com/sandertv/gophertunnel/minecraft/resource"
->>>>>>> 0bdbeae4
 	"log/slog"
 	"math"
 	"net"
@@ -21,6 +13,12 @@
 	"sync"
 	"sync/atomic"
 	"time"
+
+	"github.com/sandertv/gophertunnel/minecraft/internal"
+	"github.com/sandertv/gophertunnel/minecraft/protocol"
+	"github.com/sandertv/gophertunnel/minecraft/protocol/login"
+	"github.com/sandertv/gophertunnel/minecraft/protocol/packet"
+	"github.com/sandertv/gophertunnel/minecraft/resource"
 
 	"github.com/sandertv/gophertunnel/minecraft/internal"
 	"github.com/sandertv/gophertunnel/minecraft/protocol"
@@ -91,18 +89,14 @@
 	// Listener.Accept. It includes packets that are otherwise covered in the connection sequence, such as the
 	// Login packet. The function is called with the header of the packet and its raw payload, the address
 	// from which the packet originated, and the destination address.
-<<<<<<< HEAD
 	PacketFunc func(header packet.Header, payload []byte, src, dst net.Addr, timeReceived time.Time)
 
 	EarlyConnHandler func(*Conn)
 	OnClientData     func(*Conn)
-=======
-	PacketFunc func(header packet.Header, payload []byte, src, dst net.Addr)
 
 	// MaxDecompressedLen is the maximum length of a decompressed packet to prevent potential exploits. If 0,
 	// the default value is 16MB (16 * 1024 * 1024). Setting this to a negative integer disables the limit.
 	MaxDecompressedLen int
->>>>>>> 0bdbeae4
 }
 
 // Listener implements a Minecraft listener on top of an unspecific net.Listener. It abstracts away the
@@ -295,15 +289,11 @@
 	conn.onClientData = listener.cfg.OnClientData
 	conn.packetFunc = listener.cfg.PacketFunc
 	conn.texturePacksRequired = listener.cfg.TexturePacksRequired
-<<<<<<< HEAD
 	conn.ResourcePackHandler = &defaultResourcepackHandler{
 		resourcePacks: packs,
 		c:             conn,
 	}
-=======
-	conn.resourcePacks = packs
 	conn.fetchResourcePacks = listener.cfg.FetchResourcePacks
->>>>>>> 0bdbeae4
 	conn.gameData.WorldName = listener.status().ServerName
 	conn.authEnabled = !listener.cfg.AuthenticationDisabled
 	conn.disconnectOnUnknownPacket = !listener.cfg.AllowUnknownPackets
