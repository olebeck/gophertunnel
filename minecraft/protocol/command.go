package protocol

import (
	"github.com/google/uuid"
	"math"
)

// AvailableCommandsContext holds the context required to encode/decode a
// packet.AvailableCommands.
type AvailableCommandsContext struct {
	// Fields for encoding.
	EnumIndices        map[string]int
	EnumValueIndices   map[string]int
	SuffixIndices      map[string]int
	DynamicEnumIndices map[string]int

	// Fields for decoding.
	Enums        []CommandEnum
	DynamicEnums []CommandEnum
	EnumValues   []string
	Suffixes     []string
}

// Command holds the data that a command requires to be shown to a player client-side. The command is shown in
// the /help command and auto-completed using this data.
type Command struct {
	// Name is the name of the command. The command may be executed using this name, and will be shown in the
	// /help list with it. It currently seems that the client crashes if the Name contains uppercase letters.
	Name string
	// Description is the description of the command. It is shown in the /help list and when starting to write
	// a command.
	Description string
	// Flags is a combination of flags not currently known. Leaving the Flags field empty appears to work.
	Flags uint16
	// PermissionLevel is the command permission level that the player required to execute this command. The
	// field no longer seems to serve a purpose, as the client does not handle the execution of commands
	// anymore: The permissions should be checked server-side.
	PermissionLevel byte
	// Aliases is a list of aliases of the command name, that may alternatively be used to execute the command
	// in the same way.
	Aliases []string
	// Overloads is a list of command overloads that specify the ways in which a command may be executed. The
	// overloads may be completely different.
	Overloads []CommandOverload
}

// WriteCommandData writes a Command x to Writer w, using the enum indices and suffix indices passed to
// translate enums and suffixes to the indices that they're written in in the buffer.
func (ctx AvailableCommandsContext) WriteCommandData(w IO, x *Command) {
	alias := int32(-1)
	if len(x.Aliases) != 0 {
		alias = int32(ctx.EnumIndices[x.Name+"Aliases"])
	}
	w.String(&x.Name)
	w.String(&x.Description)
	w.Uint16(&x.Flags)
	w.Uint8(&x.PermissionLevel)
	w.Int32(&alias)
	FuncIOSlice(w, &x.Overloads, ctx.WriteCommandOverload)
}

// CommandData reads a Command x from Buffer src using the enums and suffixes passed to match indices with
// the values these slices hold.
func (ctx AvailableCommandsContext) CommandData(r IO, x *Command) {
	var aliasOffset int32
	r.String(&x.Name)
	r.String(&x.Description)
	r.Uint16(&x.Flags)
	r.Uint8(&x.PermissionLevel)
	r.Int32(&aliasOffset)
	if aliasOffset >= 0 {
		x.Aliases = ctx.Enums[aliasOffset].Options
	}
	FuncIOSlice(r, &x.Overloads, ctx.CommandOverload)
}

// CommandOverload represents an overload of a command. This overload can be compared to function overloading
// in languages such as java. It represents a single usage of the command. A command may have multiple
// different overloads, which are handled differently.
type CommandOverload struct {
	// Parameters is a list of command parameters that are part of the overload. These parameters specify the
	// usage of the command when this overload is applied.
	Parameters []CommandParameter
}

// WriteCommandOverload writes a CommandOverload x to a writer.
func (ctx AvailableCommandsContext) WriteCommandOverload(r IO, x *CommandOverload) {
	FuncIOSlice(r, &x.Parameters, ctx.WriteCommandParam)
}

// CommandOverload reads a CommandOverload x from a reader.
func (ctx AvailableCommandsContext) CommandOverload(r IO, x *CommandOverload) {
	FuncIOSlice(r, &x.Parameters, ctx.CommandParam)
}

const (
	CommandArgValid    = 0x100000
	CommandArgEnum     = 0x200000
	CommandArgSuffixed = 0x1000000
	CommandArgSoftEnum = 0x4000000

	CommandArgTypeInt             = 1
	CommandArgTypeFloat           = 3
	CommandArgTypeValue           = 4
	CommandArgTypeWildcardInt     = 5
	CommandArgTypeOperator        = 6
	CommandArgTypeCompareOperator = 7
	CommandArgTypeTarget          = 8
	CommandArgTypeWildcardTarget  = 10
	CommandArgTypeFilepath        = 17
	CommandArgTypeIntegerRange    = 23
	CommandArgTypeEquipmentSlots  = 38
	CommandArgTypeString          = 39
	CommandArgTypeBlockPosition   = 47
	CommandArgTypePosition        = 48
	CommandArgTypeMessage         = 51
	CommandArgTypeRawText         = 53
	CommandArgTypeJSON            = 57
	CommandArgTypeBlockStates     = 67
	CommandArgTypeCommand         = 70
)

const (
	// ParamOptionCollapseEnum specifies if the enum (only if the Type is actually an enum type. If not,
	// setting this to true has no effect) should be collapsed. This means that the options of the enum are
	// never shown in the actual usage of the command, but only as auto-completion, like it automatically does
	// with enums that have a big amount of options. To illustrate, it can make
	// <false|true|yes|no> <$Name: bool>.
	ParamOptionCollapseEnum = iota + 1
	ParamOptionHasSemanticConstraint
	ParamOptionAsChainedCommand
)

// CommandParameter represents a single parameter of a command overload, which accepts a certain type of input
// values. It has a name and a type which show up client-side when a player is entering the command.
type CommandParameter struct {
	// Name is the name of the command parameter. It shows up in the usage like <$Name: $Type>, with the
	// exception of enum types, which show up simply as a list of options if the list is short enough and
	// Options is set to false.
	Name string
	// Type is a rather odd combination of type(flag)s that result in a certain parameter type to show up
	// client-side. It is a combination of the flags above. The basic types must be combined with the
	// ArgumentTypeFlagBasic flag (and integers with a suffix ArgumentTypeFlagSuffixed), whereas enums are
	// combined with the ArgumentTypeFlagEnum flag.
	Type uint32
	// Optional specifies if the command parameter is optional to enter. Note that no non-optional parameter
	// should ever be present in a command overload after an optional parameter. When optional, the parameter
	// shows up like so: [$Name: $Type], whereas when mandatory, it shows up like so: <$Name: $Type>.
	Optional bool
	// Options holds a combinations of options that additionally apply to the command parameter. The list of
	// options can be found above.
	Options byte

	// Enum is the enum of the parameter if it should be of the type enum. If non-empty, the parameter will
	// be treated as an enum and show up as such client-side.
	Enum CommandEnum
	// Suffix is the suffix of the parameter if it should receive one. Note that only integer argument types
	// are able to receive a suffix, and so the type, if Suffix is a non-empty string, will always be an
	// integer.
	Suffix string
}

// WriteCommandParam writes a CommandParameter x to Writer w, using the enum indices and suffix indices
// to translate the respective values to the offset in the buffer.
func (ctx AvailableCommandsContext) WriteCommandParam(w IO, x *CommandParameter) {
	if x.Enum.Dynamic {
		x.Type = CommandArgSoftEnum | CommandArgValid | uint32(ctx.DynamicEnumIndices[x.Enum.Type])
	} else if len(x.Enum.Options) != 0 {
		x.Type = CommandArgEnum | CommandArgValid | uint32(ctx.EnumIndices[x.Enum.Type])
	} else if x.Suffix != "" {
		x.Type = CommandArgSuffixed | uint32(ctx.SuffixIndices[x.Suffix])
	}
	w.String(&x.Name)
	w.Uint32(&x.Type)
	w.Bool(&x.Optional)
	w.Uint8(&x.Options)
}

// CommandParam reads a CommandParam x from Buffer src using the enums and suffixes passed to translate
// offsets to their respective values. CommandParam does not handle soft/dynamic enums. The caller is
// responsible to do this itself.
func (ctx AvailableCommandsContext) CommandParam(r IO, x *CommandParameter) {
	r.String(&x.Name)
	r.Uint32(&x.Type)
	r.Bool(&x.Optional)
	r.Uint8(&x.Options)

	// We explicitly do not do the soft enums anything here, as we haven't yet read the soft enums. The packet
	// read method will have to do this itself.
	if x.Type&CommandArgEnum != 0 {
		offset := x.Type & 0xffff
		x.Enum = ctx.Enums[offset]
	} else if x.Type&CommandArgSuffixed != 0 {
		offset := x.Type & 0xffff
		x.Suffix = ctx.Suffixes[offset]
	}
}

// CommandEnum represents an enum in a command usage. The enum typically has a type and a set of options that
// are valid. A value that is not one of the options results in a failure during execution.
type CommandEnum struct {
	// Type is the type of the command enum. The type will show up in the command usage as the type of the
	// argument if it has a certain amount of arguments, or when Options is set to true in the
	// command holding the enum.
	Type string
	// Options is a list of options that are valid for the client to submit to the command. They will be able
	// to be auto-completed and show up as options client-side.
	Options []string
	// Dynamic specifies if the command enum is considered dynamic. If set to true, it is written differently
	// and may be updated during runtime as a result using the UpdateSoftEnum packet.
	Dynamic bool
}

// Marshal encodes/decodes a CommandEnum as a "soft" (dynamic) enum.
func (x *CommandEnum) Marshal(r IO) {
	x.Dynamic = true
	r.String(&x.Type)
	FuncSlice(r, &x.Options, r.String)
}

// WriteEnum writes a CommandEnum x to a writer.
func (ctx AvailableCommandsContext) WriteEnum(w IO, x *CommandEnum) {
	w.String(&x.Type)
	FuncIOSlice(w, &x.Options, ctx.writeEnumOption)
}

// Enum reads a CommandEnum x from a reader.
func (ctx AvailableCommandsContext) Enum(r IO, x *CommandEnum) {
	r.String(&x.Type)
	FuncIOSlice(r, &x.Options, ctx.enumOption)
}

// writeEnumOption writes an enum option to w using the value indices passed. It is written as a
// byte/uint16/uint32 depending on the size of the value indices map.
func (ctx AvailableCommandsContext) writeEnumOption(w IO, option *string) {
	l := len(ctx.EnumValueIndices)
	switch {
	case l <= math.MaxUint8:
		val := byte(ctx.EnumValueIndices[*option])
		w.Uint8(&val)
	case l <= math.MaxUint16:
		val := uint16(ctx.EnumValueIndices[*option])
		w.Uint16(&val)
	default:
		val := uint32(ctx.EnumValueIndices[*option])
		w.Uint32(&val)
	}
}

// enumOption reads an enum option from buf using the enum values passed. The option is written as a
// byte/uint16/uint32, depending on the size of the enumValues slice.
func (ctx AvailableCommandsContext) enumOption(r IO, option *string) {
	l := len(ctx.EnumValues)
	var index uint32
	switch {
	case l <= math.MaxUint8:
		var v byte
		r.Uint8(&v)
		index = uint32(v)
	case l <= math.MaxUint16:
		var v uint16
		r.Uint16(&v)
		index = uint32(v)
	default:
		r.Uint32(&index)
	}
	*option = ctx.EnumValues[index]
}

const (
	CommandEnumConstraintCheatsEnabled = iota
	CommandEnumConstraintOperatorPermissions
	CommandEnumConstraintHostPermissions
	_
)

// CommandEnumConstraint is sent in the AvailableCommands packet to limit what values of an enum may be used
// taking in account things such as whether cheats are enabled.
type CommandEnumConstraint struct {
	// EnumOption is the option in an enum that the constraints should be applied to.
	EnumOption string
	// EnumName is the name of the enum of which the EnumOption above should be constrained.
	EnumName string
	// Constraints is a list of constraints that should be applied to the enum option. It is one of the values
	// found above.
	Constraints []byte
}

// EnumConstraint reads a CommandEnumConstraint x from Buffer src using the enums and enum values passed.
func (ctx AvailableCommandsContext) EnumConstraint(r IO, x *CommandEnumConstraint) {
	var enumValueIndex, enumIndex uint32
	r.Uint32(&enumValueIndex)
	r.Uint32(&enumIndex)

	x.EnumOption = ctx.EnumValues[enumValueIndex]
	x.EnumName = ctx.Enums[enumIndex].Type

	r.ByteSlice(&x.Constraints)
}

// WriteEnumConstraint writes a CommandEnumConstraint x to Writer w using the enum (value) indices passed.
func (ctx AvailableCommandsContext) WriteEnumConstraint(w IO, x *CommandEnumConstraint) {
	enumValueIndex, enumIndex := uint32(ctx.EnumValueIndices[x.EnumOption]), uint32(ctx.EnumIndices[x.EnumName])
	w.Uint32(&enumValueIndex)
	w.Uint32(&enumIndex)
	w.ByteSlice(&x.Constraints)
}

const (
	CommandOriginPlayer = iota
	CommandOriginBlock
	CommandOriginMinecartBlock
	CommandOriginDevConsole
	CommandOriginTest
	CommandOriginAutomationPlayer
	CommandOriginClientAutomation
	CommandOriginDedicatedServer
	CommandOriginEntity
	CommandOriginVirtual
	CommandOriginGameArgument
	CommandOriginEntityServer
	CommandOriginPrecompiled
	CommandOriginGameDirectorEntityServer
	CommandOriginScript
	CommandOriginExecutor
)

// CommandOrigin holds data that identifies the origin of the requesting of a command. It holds several
// fields that may be used to get specific information.
// When sent in a CommandRequest packet, the same CommandOrigin should be sent in a CommandOutput packet.
type CommandOrigin struct {
	// Origin is one of the values above that specifies the origin of the command. The origin may change,
	// depending on what part of the client actually called the command. The command may be issued by a
	// websocket server, for example.
	Origin uint32
	// UUID is the UUID of the command called. This UUID is a bit odd as it is not specified by the server. It
	// is not clear what exactly this UUID is meant to identify, but it is unique for each command called.
	UUID uuid.UUID
	// RequestID is an ID that identifies the request of the client. The server should send a CommandOrigin
	// with the same request ID to ensure it can be matched with the request by the caller of the command.
	// This is especially important for websocket servers and it seems that this field is only non-empty for
	// these websocket servers.
	RequestID string
	// PlayerUniqueID is an ID that identifies the player, the same as the one found in the AdventureSettings
	// packet. Filling it out with 0 seems to work.
	// PlayerUniqueID is only written if Origin is CommandOriginDevConsole or CommandOriginTest.
	PlayerUniqueID int64
}

// CommandOriginData reads/writes a CommandOrigin x using IO r.
func CommandOriginData(r IO, x *CommandOrigin) {
	r.Varuint32(&x.Origin)
	r.UUID(&x.UUID)
	r.String(&x.RequestID)
	if x.Origin == CommandOriginDevConsole || x.Origin == CommandOriginTest {
		r.Varint64(&x.PlayerUniqueID)
	}
}

// CommandOutputMessage represents a message sent by a command that holds the output of one of the commands
// executed.
type CommandOutputMessage struct {
	// Success indicates if the output message was one of a successful command execution. If set to true, the
	// output message is by default coloured white, whereas if set to false, the message is by default
	// coloured red.
	Success bool
	// Message is the message that is sent to the client in the chat window. It may either be simply a
	// message or a translated built-in string like 'commands.tp.success.coordinates', combined with specific
	// parameters below.
	Message string
	// Parameters is a list of parameters that serve to supply the message sent with additional information,
	// such as the position that a player was teleported to or the effect that was applied to an entity.
	// These parameters only apply for the Minecraft built-in command output.
	Parameters []string
}

// Marshal encodes/decodes a CommandOutputMessage.
func (x *CommandOutputMessage) Marshal(r IO) {
	r.Bool(&x.Success)
	r.String(&x.Message)
	FuncSlice(r, &x.Parameters, r.String)
}

// enumValues runs through all commands set to the packet and collects enum values and a map of indices
// indexed with the enum values.
func enumValues(commands []Command) (values []string, indices map[string]int) {
	indices = make(map[string]int)

<<<<<<< HEAD
// CommandData reads a Command x from Buffer src using the enums and suffixes passed to match indices with
// the values these slices hold.
func CommandData(r *Reader, x *Command, enums []CommandEnum, suffixes []string) {
	var (
		overloadCount, paramCount uint32
		aliasOffset               int32
	)
	r.String(&x.Name)
	r.String(&x.Description)
	r.Uint16(&x.Flags)
	r.Uint8(&x.PermissionLevel)
	r.Int32(&aliasOffset)
	if aliasOffset >= 0 && len(enums) > 0 {
		r.LimitInt32(aliasOffset, 0, int32(len(enums)-1))
		x.Aliases = enums[aliasOffset].Options
	}
	r.Varuint32(&overloadCount)
	x.Overloads = make([]CommandOverload, overloadCount)
	for i := uint32(0); i < overloadCount; i++ {
		r.Varuint32(&paramCount)
		x.Overloads[i].Parameters = make([]CommandParameter, paramCount)
		for j := uint32(0); j < paramCount; j++ {
			CommandParam(r, &x.Overloads[i].Parameters[j], enums, suffixes)
=======
	for _, command := range commands {
		for _, alias := range command.Aliases {
			if _, ok := indices[alias]; !ok {
				indices[alias] = len(values)
				values = append(values, alias)
			}
		}
		for _, overload := range command.Overloads {
			for _, parameter := range overload.Parameters {
				for _, option := range parameter.Enum.Options {
					if _, ok := indices[option]; !ok {
						indices[option] = len(values)
						values = append(values, option)
					}
				}
			}
>>>>>>> f53c54a7
		}
	}
	return
}

// suffixes runs through all commands set to the packet and collects suffixes that the parameters of the
// commands may have. It returns the suffixes and a map indexed by the suffixes.
func suffixes(commands []Command) (suffixes []string, indices map[string]int) {
	indices = make(map[string]int)

	for _, command := range commands {
		for _, overload := range command.Overloads {
			for _, parameter := range overload.Parameters {
				if parameter.Suffix != "" {
					if _, ok := indices[parameter.Suffix]; !ok {
						indices[parameter.Suffix] = len(suffixes)
						suffixes = append(suffixes, parameter.Suffix)
					}
				}
			}
		}
	}
	return
}

// enums runs through all commands set to the packet and collects enums that the parameters of the commands
// may have. It returns the enums and a map indexed by the enums and their offsets in the slice.
func enums(commands []Command) (enums []CommandEnum, indices map[string]int) {
	indices = make(map[string]int)

	for _, command := range commands {
		if len(command.Aliases) > 0 {
			aliasEnum := CommandEnum{Type: command.Name + "Aliases", Options: command.Aliases}
			indices[command.Name+"Aliases"] = len(enums)
			enums = append(enums, aliasEnum)
		}
		for _, overload := range command.Overloads {
			for _, parameter := range overload.Parameters {
				if len(parameter.Enum.Options) != 0 && !parameter.Enum.Dynamic {
					if _, ok := indices[parameter.Enum.Type]; !ok {
						indices[parameter.Enum.Type] = len(enums)
						enums = append(enums, parameter.Enum)
					}
				}
			}
		}
	}
	return
}

// dynamicEnums runs through all commands set to the packet and collects dynamic enums set as parameters of
// commands. These dynamic enums may be updated over the course of the game and are written separately.
func dynamicEnums(commands []Command) (enums []CommandEnum, indices map[string]int) {
	indices = make(map[string]int)

	for _, command := range commands {
		for _, overload := range command.Overloads {
			for _, parameter := range overload.Parameters {
				if parameter.Enum.Dynamic {
					if _, ok := indices[parameter.Enum.Type]; !ok {
						indices[parameter.Enum.Type] = len(enums)
						enums = append(enums, parameter.Enum)
					}
				}
			}
		}
	}
	return
}<|MERGE_RESOLUTION|>--- conflicted
+++ resolved
@@ -1,8 +1,11 @@
 package protocol
 
 import (
+	"math"
+
+	"math"
+
 	"github.com/google/uuid"
-	"math"
 )
 
 // AvailableCommandsContext holds the context required to encode/decode a
@@ -386,31 +389,6 @@
 func enumValues(commands []Command) (values []string, indices map[string]int) {
 	indices = make(map[string]int)
 
-<<<<<<< HEAD
-// CommandData reads a Command x from Buffer src using the enums and suffixes passed to match indices with
-// the values these slices hold.
-func CommandData(r *Reader, x *Command, enums []CommandEnum, suffixes []string) {
-	var (
-		overloadCount, paramCount uint32
-		aliasOffset               int32
-	)
-	r.String(&x.Name)
-	r.String(&x.Description)
-	r.Uint16(&x.Flags)
-	r.Uint8(&x.PermissionLevel)
-	r.Int32(&aliasOffset)
-	if aliasOffset >= 0 && len(enums) > 0 {
-		r.LimitInt32(aliasOffset, 0, int32(len(enums)-1))
-		x.Aliases = enums[aliasOffset].Options
-	}
-	r.Varuint32(&overloadCount)
-	x.Overloads = make([]CommandOverload, overloadCount)
-	for i := uint32(0); i < overloadCount; i++ {
-		r.Varuint32(&paramCount)
-		x.Overloads[i].Parameters = make([]CommandParameter, paramCount)
-		for j := uint32(0); j < paramCount; j++ {
-			CommandParam(r, &x.Overloads[i].Parameters[j], enums, suffixes)
-=======
 	for _, command := range commands {
 		for _, alias := range command.Aliases {
 			if _, ok := indices[alias]; !ok {
@@ -427,7 +405,6 @@
 					}
 				}
 			}
->>>>>>> f53c54a7
 		}
 	}
 	return
