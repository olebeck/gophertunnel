package protocol

import (
	"bytes"
	"errors"
	"fmt"
	"image/color"
	"io"
	"math"
	"unsafe"

	"github.com/go-gl/mathgl/mgl32"
	"github.com/google/uuid"
	"github.com/sandertv/gophertunnel/minecraft/nbt"
)

// Reader implements reading operations for reading types from Minecraft packets. Each Packet implementation
// has one passed to it.
// Reader's uses should always be encapsulated with a deferred recovery. Reader panics on invalid data.
type Reader struct {
	r interface {
		io.Reader
		io.ByteReader
		Len() int
	}
	shieldID      int32
	limitsEnabled bool
}

// NewReader creates a new Reader using the io.ByteReader passed as underlying source to read bytes from.
func NewReader(r interface {
	io.Reader
	io.ByteReader
<<<<<<< HEAD
	Len() int
}, shieldID int32) *Reader {
	return &Reader{r: r, shieldID: shieldID}
=======
}, shieldID int32, enableLimits bool) *Reader {
	return &Reader{r: r, shieldID: shieldID, limitsEnabled: enableLimits}
>>>>>>> 10dedb80
}

func (r *Reader) Len() int {
	return r.r.Len()
}

// Uint8 reads a uint8 from the underlying buffer.
func (r *Reader) Uint8(x *uint8) {
	var err error
	*x, err = r.r.ReadByte()
	if err != nil {
		r.panic(err)
	}
}

// Int8 reads an int8 from the underlying buffer.
func (r *Reader) Int8(x *int8) {
	var b uint8
	r.Uint8(&b)
	*x = int8(b)
}

// Bool reads a bool from the underlying buffer.
func (r *Reader) Bool(x *bool) {
	u, err := r.r.ReadByte()
	if err != nil {
		r.panic(err)
	}
	*x = *(*bool)(unsafe.Pointer(&u))
}

// errStringTooLong is an error set if a string decoded using the String method has a length that is too long.
var errStringTooLong = errors.New("string length overflows a 32-bit integer")

// StringUTF ...
func (r *Reader) StringUTF(x *string) {
	var length int16
	r.Int16(&length)
	l := int(length)
	if l > math.MaxInt16 {
		r.panic(errStringTooLong)
	}
	data := make([]byte, l)
	if _, err := r.r.Read(data); err != nil {
		r.panic(err)
	}
	*x = *(*string)(unsafe.Pointer(&data))
}

// String reads a string from the underlying buffer.
func (r *Reader) String(x *string) {
	var length uint32
	r.Varuint32(&length)
	l := int(length)
	if l > math.MaxInt32 {
		r.panic(errStringTooLong)
	}
	data := make([]byte, l)
	if _, err := r.r.Read(data); err != nil {
		r.panic(err)
	}
	*x = *(*string)(unsafe.Pointer(&data))
}

// ByteSlice reads a byte slice from the underlying buffer, similarly to String.
func (r *Reader) ByteSlice(x *[]byte) {
	var length uint32
	r.Varuint32(&length)
	l := int(length)
	if l > math.MaxInt32 {
		r.panic(errStringTooLong)
	}
	data := make([]byte, l)
	if _, err := r.r.Read(data); err != nil {
		r.panic(err)
	}
	*x = data
}

// Vec3 reads three float32s into an mgl32.Vec3 from the underlying buffer.
func (r *Reader) Vec3(x *mgl32.Vec3) {
	r.Float32(&x[0])
	r.Float32(&x[1])
	r.Float32(&x[2])
}

// Vec2 reads two float32s into an mgl32.Vec2 from the underlying buffer.
func (r *Reader) Vec2(x *mgl32.Vec2) {
	r.Float32(&x[0])
	r.Float32(&x[1])
}

// BlockPos reads three varint32s into a BlockPos from the underlying buffer.
func (r *Reader) BlockPos(x *BlockPos) {
	r.Varint32(&x[0])
	r.Varint32(&x[1])
	r.Varint32(&x[2])
}

// UBlockPos reads three varint32s, one unsigned for the y, into a BlockPos from the underlying buffer.
func (r *Reader) UBlockPos(x *BlockPos) {
	r.Varint32(&x[0])
	var y uint32
	r.Varuint32(&y)
	x[1] = int32(y)
	r.Varint32(&x[2])
}

// ChunkPos writes a ChunkPos as 2 varint32s to the underlying buffer.
func (r *Reader) ChunkPos(x *ChunkPos) {
	r.Varint32(&x[0])
	r.Varint32(&x[1])
}

// SubChunkPos writes a SubChunkPos as 3 varint32s to the underlying buffer.
func (r *Reader) SubChunkPos(x *SubChunkPos) {
	r.Varint32(&x[0])
	r.Varint32(&x[1])
	r.Varint32(&x[2])
}

// SoundPos reads an mgl32.Vec3 that serves as a position for a sound.
func (r *Reader) SoundPos(x *mgl32.Vec3) {
	var b BlockPos
	r.BlockPos(&b)
	*x = mgl32.Vec3{float32(b[0]) / 8, float32(b[1]) / 8, float32(b[2]) / 8}
}

// ByteFloat reads a rotational float32 from a single byte.
func (r *Reader) ByteFloat(x *float32) {
	var v uint8
	r.Uint8(&v)
	*x = float32(v) * (360.0 / 256.0)
}

// RGBA reads a color.RGBA x from a uint32.
func (r *Reader) RGBA(x *color.RGBA) {
	var v uint32
	r.Uint32(&v)
	*x = color.RGBA{
		R: byte(v),
		G: byte(v >> 8),
		B: byte(v >> 16),
		A: byte(v >> 24),
	}
}

// VarRGBA reads a color.RGBA x from a varuint32.
func (r *Reader) VarRGBA(x *color.RGBA) {
	var v uint32
	r.Varuint32(&v)
	*x = color.RGBA{
		R: byte(v),
		G: byte(v >> 8),
		B: byte(v >> 16),
		A: byte(v >> 24),
	}
}

// Bytes reads the leftover bytes into a byte slice.
func (r *Reader) Bytes(p *[]byte) {
	var err error
	*p, err = io.ReadAll(r.r)
	if err != nil {
		r.panic(err)
	}
}

// NBT reads a compound tag into a map from the underlying buffer.
func (r *Reader) NBT(m *map[string]any, encoding nbt.Encoding) {
	dec := nbt.NewDecoderWithEncoding(r.r, encoding)
	dec.AllowZero = true

	*m = make(map[string]any)
	if err := dec.Decode(m); err != nil {
		r.panic(err)
	}
}

// NBTList reads a list of NBT tags from the underlying buffer.
func (r *Reader) NBTList(m *[]any, encoding nbt.Encoding) {
	if err := nbt.NewDecoderWithEncoding(r.r, encoding).Decode(m); err != nil {
		r.panic(err)
	}
}

// UUID reads a uuid.UUID from the underlying buffer.
func (r *Reader) UUID(x *uuid.UUID) {
	b := make([]byte, 16)
	if _, err := r.r.Read(b); err != nil {
		r.panic(err)
	}

	// The UUIDs we read are Little Endian, but the uuid library is based on Big Endian UUIDs, so we need to
	// reverse the two int64s the UUID is composed of, then reverse their bytes too.
	b = append(b[8:], b[:8]...)
	var arr [16]byte
	for i, j := 0, 15; i < j; i, j = i+1, j-1 {
		arr[i], arr[j] = b[j], b[i]
	}
	*x = arr
}

// PlayerInventoryAction reads a PlayerInventoryAction.
func (r *Reader) PlayerInventoryAction(x *UseItemTransactionData) {
	r.Varint32(&x.LegacyRequestID)
	if x.LegacyRequestID < -1 && (x.LegacyRequestID&1) == 0 {
		Slice(r, &x.LegacySetItemSlots)
	}
	Slice(r, &x.Actions)
	r.Varuint32(&x.ActionType)
	r.BlockPos(&x.BlockPosition)
	r.Varint32(&x.BlockFace)
	r.Varint32(&x.HotBarSlot)
	r.ItemInstance(&x.HeldItem)
	r.Vec3(&x.Position)
	r.Vec3(&x.ClickedPosition)
	r.Varuint32(&x.BlockRuntimeID)
}

// GameRule reads a GameRule x from the Reader.
func (r *Reader) GameRule(x *GameRule) {
	r.String(&x.Name)
	r.Bool(&x.CanBeModifiedByPlayer)
	var t uint32
	r.Varuint32(&t)

	switch t {
	case 1:
		var v bool
		r.Bool(&v)
		x.Value = v
	case 2:
		var v uint32
		r.Varuint32(&v)
		x.Value = v
	case 3:
		var v float32
		r.Float32(&v)
		x.Value = v
	default:
		r.UnknownEnumOption(t, "game rule type")
	}
}

// EntityMetadata reads an entity metadata map from the underlying buffer into map x.
func (r *Reader) EntityMetadata(x *map[uint32]any) {
	*x = map[uint32]any{}

	var count uint32
	r.Varuint32(&count)
	for i := uint32(0); i < count; i++ {
		var key, dataType uint32
		r.Varuint32(&key)
		r.Varuint32(&dataType)
		switch dataType {
		case EntityDataTypeByte:
			var v byte
			r.Uint8(&v)
			(*x)[key] = v
		case EntityDataTypeInt16:
			var v int16
			r.Int16(&v)
			(*x)[key] = v
		case EntityDataTypeInt32:
			var v int32
			r.Varint32(&v)
			(*x)[key] = v
		case EntityDataTypeFloat32:
			var v float32
			r.Float32(&v)
			(*x)[key] = v
		case EntityDataTypeString:
			var v string
			r.String(&v)
			(*x)[key] = v
		case EntityDataTypeCompoundTag:
			var v map[string]any
			r.NBT(&v, nbt.NetworkLittleEndian)
			(*x)[key] = v
		case EntityDataTypeBlockPos:
			var v BlockPos
			r.BlockPos(&v)
			(*x)[key] = v
		case EntityDataTypeInt64:
			var v int64
			r.Varint64(&v)
			(*x)[key] = v
		case EntityDataTypeVec3:
			var v mgl32.Vec3
			r.Vec3(&v)
			(*x)[key] = v
		default:
			r.UnknownEnumOption(dataType, "entity metadata")
		}
	}
}

// ItemDescriptorCount reads an ItemDescriptorCount i from the underlying buffer.
func (r *Reader) ItemDescriptorCount(i *ItemDescriptorCount) {
	var id uint8
	r.Uint8(&id)

	switch id {
	case ItemDescriptorInvalid:
		i.Descriptor = &InvalidItemDescriptor{}
	case ItemDescriptorDefault:
		i.Descriptor = &DefaultItemDescriptor{}
	case ItemDescriptorMoLang:
		i.Descriptor = &MoLangItemDescriptor{}
	case ItemDescriptorItemTag:
		i.Descriptor = &ItemTagItemDescriptor{}
	case ItemDescriptorDeferred:
		i.Descriptor = &DeferredItemDescriptor{}
	case ItemDescriptorComplexAlias:
		i.Descriptor = &ComplexAliasItemDescriptor{}
	default:
		r.UnknownEnumOption(id, "item descriptor type")
		return
	}

	i.Descriptor.Marshal(r)
	r.Varint32(&i.Count)
}

// ItemInstance reads an ItemInstance i from the underlying buffer.
func (r *Reader) ItemInstance(i *ItemInstance) {
	x := &i.Stack
	x.NBTData = make(map[string]any)
	r.Varint32(&x.NetworkID)
	if x.NetworkID == 0 {
		// The item was air, so there is no more data we should read for the item instance. After all, air
		// items aren't really anything.
		x.MetadataValue, x.Count, x.CanBePlacedOn, x.CanBreak = 0, 0, nil, nil
		return
	}

	r.Uint16(&x.Count)
	r.Varuint32(&x.MetadataValue)

	var hasNetID bool
	r.Bool(&hasNetID)

	if hasNetID {
		r.Varint32(&i.StackNetworkID)
	}

	r.Varint32(&x.BlockRuntimeID)

	var extraData []byte
	r.ByteSlice(&extraData)

	buf := bytes.NewBuffer(extraData)
	bufReader := NewReader(buf, r.shieldID, r.limitsEnabled)

	var length int16
	bufReader.Int16(&length)

	if length == -1 {
		var version uint8
		bufReader.Uint8(&version)

		switch version {
		case 1:
			bufReader.NBT(&x.NBTData, nbt.LittleEndian)
		default:
			bufReader.UnknownEnumOption(version, "item user data version")
			return
		}
	} else if length > 0 {
		bufReader.NBT(&x.NBTData, nbt.LittleEndian)
	}

	FuncSliceUint32Length(bufReader, &x.CanBePlacedOn, bufReader.StringUTF)
	FuncSliceUint32Length(bufReader, &x.CanBreak, bufReader.StringUTF)

	if x.NetworkID == bufReader.shieldID {
		var blockingTick int64
		bufReader.Int64(&blockingTick)
	}
}

// Item reads an ItemStack x from the underlying buffer.
func (r *Reader) Item(x *ItemStack) {
	x.NBTData = make(map[string]any)
	r.Varint32(&x.NetworkID)
	if x.NetworkID == 0 {
		// The item was air, so there is no more data we should read for the item instance. After all, air
		// items aren't really anything.
		x.MetadataValue, x.Count, x.CanBePlacedOn, x.CanBreak = 0, 0, nil, nil
		return
	}

	r.Uint16(&x.Count)
	r.Varuint32(&x.MetadataValue)
	r.Varint32(&x.BlockRuntimeID)

	var extraData []byte
	r.ByteSlice(&extraData)

	buf := bytes.NewBuffer(extraData)
	bufReader := NewReader(buf, r.shieldID, r.limitsEnabled)

	var length int16
	bufReader.Int16(&length)

	if length == -1 {
		var version uint8
		bufReader.Uint8(&version)

		switch version {
		case 1:
			bufReader.NBT(&x.NBTData, nbt.LittleEndian)
		default:
			bufReader.UnknownEnumOption(version, "item user data version")
			return
		}
	} else if length > 0 {
		bufReader.NBT(&x.NBTData, nbt.LittleEndian)
	}

	FuncSliceUint32Length(bufReader, &x.CanBePlacedOn, bufReader.StringUTF)
	FuncSliceUint32Length(bufReader, &x.CanBreak, bufReader.StringUTF)

	if x.NetworkID == bufReader.shieldID {
		var blockingTick int64
		bufReader.Int64(&blockingTick)
	}
}

// StackRequestAction reads a StackRequestAction from the reader.
func (r *Reader) StackRequestAction(x *StackRequestAction) {
	var id uint8
	r.Uint8(&id)
	if !lookupStackRequestAction(id, x) {
		r.UnknownEnumOption(id, "stack request action type")
		return
	}
	(*x).Marshal(r)
}

// MaterialReducer reads a material reducer from the reader.
func (r *Reader) MaterialReducer(m *MaterialReducer) {
	var mix int32
	r.Varint32(&mix)
	m.InputItem = ItemType{NetworkID: mix << 16, MetadataValue: uint32(mix & 0x7fff)}
	Slice(r, &m.Outputs)
}

// Recipe reads a Recipe from the reader.
func (r *Reader) Recipe(x *Recipe) {
	var recipeType int32
	r.Varint32(&recipeType)
	if !lookupRecipe(recipeType, x) {
		r.UnknownEnumOption(recipeType, "crafting data recipe type")
		return
	}
	(*x).Unmarshal(r)
}

// EventType reads an Event's type from the reader.
func (r *Reader) EventType(x *Event) {
	var t int32
	r.Varint32(&t)
	if !lookupEvent(t, x) {
		r.UnknownEnumOption(t, "event packet event type")
	}
}

// TransactionDataType reads an InventoryTransactionData type from the reader.
func (r *Reader) TransactionDataType(x *InventoryTransactionData) {
	var transactionType uint32
	r.Varuint32(&transactionType)
	if !lookupTransactionData(transactionType, x) {
		r.UnknownEnumOption(transactionType, "inventory transaction data type")
	}
}

// AbilityValue reads an ability value from the reader.
func (r *Reader) AbilityValue(x *any) {
	valType, boolVal, floatVal := uint8(0), false, float32(0)
	r.Uint8(&valType)
	r.Bool(&boolVal)
	r.Float32(&floatVal)
	switch valType {
	case 1:
		*x = boolVal
	case 2:
		*x = floatVal
	default:
		r.InvalidValue(valType, "ability value type", "must be bool or float32")
	}
}

// CompressedBiomeDefinitions reads a list of compressed biome definitions from the reader. Minecraft decided to make their
// own type of compression for this, so we have to implement it ourselves. It uses a dictionary of repeated byte sequences
// to reduce the size of the data. The compressed data is read byte-by-byte, and if the byte is 0xff then it is assumed
// that the next two bytes are an int16 for the dictionary index. Otherwise, the byte is copied to the output. The dictionary
// index is then used to look up the byte sequence to be appended to the output.
func (r *Reader) CompressedBiomeDefinitions(x *map[string]any) {
	var length uint32
	header := make([]byte, 10)
	r.Varuint32(&length)
	if _, err := r.r.Read(header); err != nil {
		r.panic(err)
	}
	if !bytes.Equal(header, []byte("COMPRESSED")) {
		r.InvalidValue(header, "compression header", fmt.Sprintf("must be COMPRESSED (%v)", []byte("COMPRESSED")))
		return
	}

	var dictLength uint16
	var entryLength uint8
	r.Uint16(&dictLength)
	dictionary := make([][]byte, dictLength)
	for i := 0; i < int(dictLength); i++ {
		r.Uint8(&entryLength)
		dictionary[i] = make([]byte, int(entryLength))
		if _, err := r.r.Read(dictionary[i]); err != nil {
			r.panic(err)
		}
	}

	var decompressed []byte
	var dictIndex int16
	for {
		key, err := r.r.ReadByte()
		if err != nil {
			break
		}
		if key != 0xff {
			decompressed = append(decompressed, key)
			continue
		}

		r.Int16(&dictIndex)
		if dictIndex >= 0 && int(dictIndex) < len(dictionary) {
			decompressed = append(decompressed, dictionary[dictIndex]...)
			continue
		}
		decompressed = append(decompressed, key)
	}
	if err := nbt.Unmarshal(decompressed, x); err != nil {
		r.panic(err)
	}
}

// Commands reads a Command slice and its constraints from a reader.
func (r *Reader) Commands(commands *[]Command, constraints *[]CommandEnumConstraint) {
	var ctx AvailableCommandsContext

	// First we read all the enum values and suffixes.
	FuncSlice(r, &ctx.EnumValues, r.String)
	FuncSlice(r, &ctx.Suffixes, r.String)

	// After that we create all enums, which are composed of pointers to the enum values above.
	FuncIOSlice(r, &ctx.Enums, ctx.Enum)

	// We read all the commands, which will have their enums and suffixes set automatically. We don't yet set
	// the dynamic enums as we haven't read them yet.
	FuncIOSlice(r, commands, ctx.CommandData)

	// We first read all soft enums of the packet.
	Slice(r, &ctx.DynamicEnums)

	// After we've read all soft enums, we need to match them with the values that are set in the commands
	// that we read before.
	for i, command := range *commands {
		for j, overload := range command.Overloads {
			for k, param := range overload.Parameters {
				if param.Type&CommandArgSoftEnum != 0 {
					(*commands)[i].Overloads[j].Parameters[k].Enum = ctx.DynamicEnums[param.Type&0xffff]
				}
			}
		}
	}

	FuncIOSlice(r, constraints, ctx.EnumConstraint)
}

// LimitUint32 checks if the value passed is lower than the limit passed. If not, the Reader panics.
func (r *Reader) LimitUint32(value uint32, max uint32) {
	if max == math.MaxUint32 {
		// Account for 0-1 overflowing into max.
		max = 0
	}
	if value > max {
		r.panicf("uint32 %v exceeds maximum of %v", value, max)
	}
}

// LimitInt32 checks if the value passed is lower than the limit passed and higher than the minimum. If not,
// the Reader panics.
func (r *Reader) LimitInt32(value int32, min, max int32) {
	if value < min {
		r.panicf("int32 %v exceeds minimum of %v", value, min)
	} else if value > max {
		r.panicf("int32 %v exceeds maximum of %v", value, max)
	}
}

// ShieldID returns the shield ID provided to the reader.
func (r *Reader) ShieldID() int32 {
	return r.shieldID
}

// UnknownEnumOption panics with an unknown enum option error.
func (r *Reader) UnknownEnumOption(value any, enum string) {
	r.panicf("unknown value '%v' for enum type '%v'", value, enum)
}

// InvalidValue panics with an error indicating that the value passed is not valid for a specific field.
func (r *Reader) InvalidValue(value any, forField, reason string) {
	r.panicf("invalid value '%v' for %v: %v", value, forField, reason)
}

// errVarIntOverflow is an error set if one of the Varint methods encounters a varint that does not terminate
// after 5 or 10 bytes, depending on the data type read into.
var errVarIntOverflow = errors.New("varint overflows integer")

// Varint64 reads up to 10 bytes from the underlying buffer into an int64.
func (r *Reader) Varint64(x *int64) {
	var ux uint64
	for i := 0; i < 70; i += 7 {
		b, err := r.r.ReadByte()
		if err != nil {
			r.panic(err)
		}

		ux |= uint64(b&0x7f) << i
		if b&0x80 == 0 {
			*x = int64(ux >> 1)
			if ux&1 != 0 {
				*x = ^*x
			}
			return
		}
	}
	r.panic(errVarIntOverflow)
}

// Varuint64 reads up to 10 bytes from the underlying buffer into a uint64.
func (r *Reader) Varuint64(x *uint64) {
	var v uint64
	for i := 0; i < 70; i += 7 {
		b, err := r.r.ReadByte()
		if err != nil {
			r.panic(err)
		}

		v |= uint64(b&0x7f) << i
		if b&0x80 == 0 {
			*x = v
			return
		}
	}
	r.panic(errVarIntOverflow)
}

// Varint32 reads up to 5 bytes from the underlying buffer into an int32.
func (r *Reader) Varint32(x *int32) {
	var ux uint32
	for i := 0; i < 35; i += 7 {
		b, err := r.r.ReadByte()
		if err != nil {
			r.panic(err)
		}

		ux |= uint32(b&0x7f) << i
		if b&0x80 == 0 {
			*x = int32(ux >> 1)
			if ux&1 != 0 {
				*x = ^*x
			}
			return
		}
	}
	r.panic(errVarIntOverflow)
}

// Varuint32 reads up to 5 bytes from the underlying buffer into a uint32.
func (r *Reader) Varuint32(x *uint32) {
	var v uint32
	for i := 0; i < 35; i += 7 {
		b, err := r.r.ReadByte()
		if err != nil {
			r.panic(err)
		}

		v |= uint32(b&0x7f) << i
		if b&0x80 == 0 {
			*x = v
			return
		}
	}
	r.panic(errVarIntOverflow)
}

// panicf panics with the format and values passed and assigns the error created to the Reader.
func (r *Reader) panicf(format string, a ...any) {
	panic(fmt.Errorf(format, a...))
}

// panic panics with the error passed, similarly to panicf.
func (r *Reader) panic(err error) {
	panic(err)
}<|MERGE_RESOLUTION|>--- conflicted
+++ resolved
@@ -31,14 +31,9 @@
 func NewReader(r interface {
 	io.Reader
 	io.ByteReader
-<<<<<<< HEAD
 	Len() int
-}, shieldID int32) *Reader {
-	return &Reader{r: r, shieldID: shieldID}
-=======
 }, shieldID int32, enableLimits bool) *Reader {
 	return &Reader{r: r, shieldID: shieldID, limitsEnabled: enableLimits}
->>>>>>> 10dedb80
 }
 
 func (r *Reader) Len() int {
