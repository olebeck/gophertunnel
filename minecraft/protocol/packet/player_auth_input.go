--- conflicted
+++ resolved
@@ -147,39 +147,6 @@
 	if pk.InputData&InputFlagPerformBlockActions != 0 {
 		protocol.SliceVarint32Length(io, &pk.BlockActions)
 	}
-<<<<<<< HEAD
-}
-
-// Unmarshal ...
-func (pk *PlayerAuthInput) Unmarshal(r *protocol.Reader) {
-	r.Float32(&pk.Pitch)
-	r.Float32(&pk.Yaw)
-	r.Vec3(&pk.Position)
-	r.Vec2(&pk.MoveVector)
-	r.Float32(&pk.HeadYaw)
-	r.Varuint64(&pk.InputData)
-	r.Varuint32(&pk.InputMode)
-	r.Varuint32(&pk.PlayMode)
-	r.Varint32(&pk.InteractionModel)
-	if pk.PlayMode == PlayModeReality {
-		r.Vec3(&pk.GazeDirection)
-	}
-	r.Varuint64(&pk.Tick)
-	r.Vec3(&pk.Delta)
-
-	if pk.InputData&InputFlagPerformItemInteraction != 0 {
-		r.PlayerInventoryAction(&pk.ItemInteractionData)
-	}
-
-	if pk.InputData&InputFlagPerformItemStackRequest != 0 {
-		protocol.StackRequest(r, &pk.ItemStackRequest)
-	}
-
-	if pk.InputData&InputFlagPerformBlockActions != 0 {
-		protocol.SliceVarint32Length(r, &pk.BlockActions)
-	}
-=======
 
 	io.Vec2(&pk.AnalogueMoveVector)
->>>>>>> f53c54a7
 }