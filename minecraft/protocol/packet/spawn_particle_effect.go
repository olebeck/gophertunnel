--- conflicted
+++ resolved
@@ -54,18 +54,9 @@
 	r.Vec3(&pk.Position)
 	r.String(&pk.ParticleName)
 
-<<<<<<< HEAD
-	if r.Len() > 0 { // some servers seem to sometimes not send this
-		var exists bool
-		r.Bool(&exists)
-		if exists {
-			r.ByteSlice(&pk.MoLangVariables)
-		}
-=======
 	exists := len(pk.MoLangVariables) > 0
 	r.Bool(&exists)
 	if exists {
 		r.ByteSlice(&pk.MoLangVariables)
->>>>>>> 589299db
 	}
 }