--- conflicted
+++ resolved
@@ -110,12 +110,8 @@
 	default:
 		return UnknownTagError{Off: d.r.off, TagType: t, Op: "Match"}
 	case tagEnd:
-<<<<<<< HEAD
 		return nil /* fix for invalid protocol implementations */ //UnexpectedTagError{Off: d.r.off, TagType: tagEnd}
 
-=======
-		return UnexpectedTagError{Off: d.r.off, TagType: tagEnd}
->>>>>>> 2a2ac61e
 	case tagByte:
 		value, err := d.r.ReadByte()
 		if err != nil {
