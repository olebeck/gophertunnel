--- conflicted
+++ resolved
@@ -13,7 +13,7 @@
 	"errors"
 	"fmt"
 	"log"
-	rand2 "math/rand"
+	rand "math/rand"
 	"net"
 	"os"
 	"strconv"
@@ -27,16 +27,6 @@
 	"github.com/sandertv/gophertunnel/minecraft/protocol/login"
 	"github.com/sandertv/gophertunnel/minecraft/protocol/packet"
 	"golang.org/x/oauth2"
-<<<<<<< HEAD
-=======
-	"log"
-	"math/rand"
-	"net"
-	"os"
-	"strconv"
-	"strings"
-	"time"
->>>>>>> 0124e15a
 )
 
 // Dialer allows specifying specific settings for connection to a Minecraft server.
@@ -164,7 +154,7 @@
 
 // CreateChain creates a chain for minecraft connection
 func CreateChain(ctx context.Context, src oauth2.TokenSource) (key *ecdsa.PrivateKey, chainData string, err error) {
-	key, _ = ecdsa.GenerateKey(elliptic.P384(), rand.Reader)
+	key, _ = ecdsa.GenerateKey(elliptic.P384(), cryptorand.Reader)
 	if src != nil {
 		chainData, err = authChain(ctx, src, key)
 		if err != nil {
@@ -178,19 +168,6 @@
 // typically "raknet". A Conn is returned which may be used to receive packets from and send packets to.
 // If a connection is not established before the context passed is cancelled, DialContext returns an error.
 func (d Dialer) DialContext(ctx context.Context, network, address string) (conn *Conn, err error) {
-<<<<<<< HEAD
-=======
-	key, _ := ecdsa.GenerateKey(elliptic.P384(), cryptorand.Reader)
-
-	var chainData string
-	if d.TokenSource != nil {
-		chainData, err = authChain(ctx, d.TokenSource, key)
-		if err != nil {
-			return nil, &net.OpError{Op: "dial", Net: "minecraft", Err: err}
-		}
-		d.IdentityData = readChainIdentityData([]byte(chainData))
-	}
->>>>>>> 0124e15a
 	if d.ErrorLog == nil {
 		d.ErrorLog = log.New(os.Stderr, "", log.LstdFlags)
 	}
