package minecraft

import (
	"bytes"
	"context"
	"crypto/ecdsa"
	"crypto/elliptic"
	"crypto/rand"
	"encoding/base64"
	"fmt"
	"log"
	rand2 "math/rand"
	"net"
	"os"
	"strconv"
	"strings"
	"time"

	"github.com/google/uuid"
	"github.com/sandertv/go-raknet"
	"github.com/sandertv/gophertunnel/internal/resource"
	"github.com/sandertv/gophertunnel/minecraft/auth"
	"github.com/sandertv/gophertunnel/minecraft/protocol"
	"github.com/sandertv/gophertunnel/minecraft/protocol/login"
	"github.com/sandertv/gophertunnel/minecraft/protocol/packet"
	"golang.org/x/oauth2"
)

// Dialer allows specifying specific settings for connection to a Minecraft server.
// The zero value of Dialer is used for the package level Dial function.
type Dialer struct {
	// ErrorLog is a log.Logger that errors that occur during packet handling of servers are written to. By
	// default, ErrorLog is set to one equal to the global logger.
	ErrorLog *log.Logger

	// ClientData is the client data used to login to the server with. It includes fields such as the skin,
	// locale and UUIDs unique to the client. If empty, a default is sent produced using defaultClientData().
	ClientData login.ClientData
	// IdentityData is the identity data used to login to the server with. It includes the username, UUID and
	// XUID of the player.
	// The IdentityData object is obtained using Minecraft auth if Email and Password are set. If not, the
	// object provided here is used, or a default one if left empty.
	IdentityData login.IdentityData

	// TokenSource is the source for Microsoft Live Connect tokens. If set to a non-nil oauth2.TokenSource,
	// this field is used to obtain tokens which in turn are used to authenticate to XBOX Live.
	// The minecraft/auth package provides an oauth2.TokenSource implementation (auth.tokenSource) to use
	// device auth to login.
	// If TokenSource is nil, the connection will not use authentication.
	TokenSource oauth2.TokenSource

	// PacketFunc is called whenever a packet is read from or written to the connection returned when using
	// Dialer.Dial(). It includes packets that are otherwise covered in the connection sequence, such as the
	// Login packet. The function is called with the header of the packet and its raw payload, the address
	// from which the packet originated, and the destination address.
	PacketFunc func(header packet.Header, payload []byte, src, dst net.Addr)

	// DownloadResourcePack is called individually for every texture and behaviour pack sent by the connection when
	// using Dialer.Dial(), and can be used to stop the pack from being downloaded. The function is called with the UUID
	// and version of the resource pack, and the boolean returned determines if the pack will be downloaded or not.
	DownloadResourcePack func(id uuid.UUID, version string) bool

	// Protocol is the Protocol version used to communicate with the target server. By default, this field is
	// set to the current protocol as implemented in the minecraft/protocol package. Note that packets written
	// to and read from the Conn are always any of those found in the protocol/packet package, as packets
	// are converted from and to this Protocol.
	Protocol Protocol

	// FlushRate is the rate at which packets sent are flushed. Packets are buffered for a duration up to
	// FlushRate and are compressed/encrypted together to improve compression ratios. The lower this
	// time.Duration, the lower the latency but the less efficient both network and cpu wise.
	// The default FlushRate (when set to 0) is time.Second/20. If FlushRate is set negative, packets
	// will not be flushed automatically. In this case, calling `(*Conn).Flush()` is required after any
	// calls to `(*Conn).Write()` or `(*Conn).WritePacket()` to send the packets over network.
	FlushRate time.Duration

	// EnableClientCache, if set to true, enables the client blob cache for the client. This means that the
	// server will send chunks as blobs, which may be saved by the client so that chunks don't have to be
	// transmitted every time, resulting in less network transmission.
	EnableClientCache bool

	// KeepXBLIdentityData, if set to true, enables passing XUID and title ID to the target server
	// if the authentication token is not set. This is technically not valid and some servers might kick
	// the client when an XUID is present without logging in.
	// For getting this to work with BDS, authentication should be disabled.
	KeepXBLIdentityData bool

	// DownloadPacks, if set to true the client will download all resource packs the server sends it
	DownloadPacks bool

	Key       *ecdsa.PrivateKey
	ChainData string
}

// Dial dials a Minecraft connection to the address passed over the network passed. The network is typically
// "raknet". A Conn is returned which may be used to receive packets from and send packets to.
//
// A zero value of a Dialer struct is used to initiate the connection. A custom Dialer may be used to specify
// additional behaviour.
func Dial(network, address string) (*Conn, error) {
	var d Dialer
	return d.Dial(network, address)
}

// DialTimeout dials a Minecraft connection to the address passed over the network passed. The network is
// typically "raknet". A Conn is returned which may be used to receive packets from and send packets to.
// If a connection is not established before the timeout ends, DialTimeout returns an error.
// DialTimeout uses a zero value of Dialer to initiate the connection.
func DialTimeout(network, address string, timeout time.Duration) (*Conn, error) {
	var d Dialer
	return d.DialTimeout(network, address, timeout)
}

// DialContext dials a Minecraft connection to the address passed over the network passed. The network is
// typically "raknet". A Conn is returned which may be used to receive packets from and send packets to.
// If a connection is not established before the context passed is cancelled, DialContext returns an error.
// DialContext uses a zero value of Dialer to initiate the connection.
func DialContext(ctx context.Context, network, address string) (*Conn, error) {
	var d Dialer
	return d.DialContext(ctx, network, address)
}

// Dial dials a Minecraft connection to the address passed over the network passed. The network is typically
// "raknet". A Conn is returned which may be used to receive packets from and send packets to.
func (d Dialer) Dial(network, address string) (*Conn, error) {
	ctx, cancel := context.WithTimeout(context.Background(), time.Second*30)
	defer cancel()
	return d.DialContext(ctx, network, address)
}

// DialTimeout dials a Minecraft connection to the address passed over the network passed. The network is
// typically "raknet". A Conn is returned which may be used to receive packets from and send packets to.
// If a connection is not established before the timeout ends, DialTimeout returns an error.
func (d Dialer) DialTimeout(network, address string, timeout time.Duration) (*Conn, error) {
	ctx, cancel := context.WithTimeout(context.Background(), timeout)
	defer cancel()
	return d.DialContext(ctx, network, address)
}

// CreateChain creates a chain for minecraft connection
func CreateChain(ctx context.Context, src oauth2.TokenSource) (key *ecdsa.PrivateKey, chainData string, err error) {
	key, _ = ecdsa.GenerateKey(elliptic.P384(), rand.Reader)
	chainData, err = authChain(ctx, src, key)
	if err != nil {
		return nil, "", &net.OpError{Op: "dial", Net: "minecraft", Err: err}
	}
	return key, chainData, nil
}

// DialContext dials a Minecraft connection to the address passed over the network passed. The network is
// typically "raknet". A Conn is returned which may be used to receive packets from and send packets to.
// If a connection is not established before the context passed is cancelled, DialContext returns an error.
func (d Dialer) DialContext(ctx context.Context, network, address string) (conn *Conn, err error) {
	if d.Key == nil || d.ChainData == "" {
		d.Key, d.ChainData, err = CreateChain(ctx, d.TokenSource)
		if err != nil {
			return nil, err
		}
	}

	if d.ErrorLog == nil {
		d.ErrorLog = log.New(os.Stderr, "", log.LstdFlags)
	}
	if d.Protocol == nil {
		d.Protocol = DefaultProtocol
	}
	if d.FlushRate == 0 {
		d.FlushRate = time.Second / 20
	}

	n, ok := networkByID(network)
	if !ok {
		return nil, fmt.Errorf("listen: no network under id: %v", network)
	}

	var pong []byte
	var netConn net.Conn
	if pong, err = n.PingContext(ctx, address); err == nil {
		netConn, err = n.DialContext(ctx, addressWithPongPort(pong, address))
	} else {
		netConn, err = n.DialContext(ctx, address)
	}
	if err != nil {
		return nil, err
	}

<<<<<<< HEAD
	conn = newConn(netConn, d.Key, d.ErrorLog)
	conn.proto = d.Protocol
=======
	conn = newConn(netConn, key, d.ErrorLog, d.Protocol, d.FlushRate)
>>>>>>> 0de533a5
	conn.pool = conn.proto.Packets()
	conn.identityData = d.IdentityData
	conn.clientData = d.ClientData
	conn.packetFunc = d.PacketFunc
	conn.downloadResourcePack = d.DownloadResourcePack
	conn.cacheEnabled = d.EnableClientCache
	conn.downloadPacks = d.DownloadPacks

	// Disable the batch packet limit so that the server can send packets as often as it wants to.
	conn.dec.DisableBatchPacketLimit()

	defaultClientData(address, conn.identityData.DisplayName, &conn.clientData)
	defaultIdentityData(&conn.identityData)

	var request []byte
	if d.TokenSource == nil {
		// We haven't logged into the user's XBL account. We create a login request with only one token
		// holding the identity data set in the Dialer after making sure we clear data from the identity data
		// that is only present when logged in.
		if !d.KeepXBLIdentityData {
			clearXBLIdentityData(&conn.identityData)
		}
		request = login.EncodeOffline(conn.identityData, conn.clientData, d.Key)
	} else {
		// We login as an Android device and this will show up in the 'titleId' field in the JWT chain, which
		// we can't edit. We just enforce Android data for logging in.
		setAndroidData(&conn.clientData)

		request = login.Encode(d.ChainData, conn.clientData, d.Key)
		identityData, _, _, _ := login.Parse(request)
		// If we got the identity data from Minecraft auth, we need to make sure we set it in the Conn too, as
		// we are not aware of the identity data ourselves yet.
		conn.identityData = identityData
	}

	l, c := make(chan struct{}), make(chan struct{})
	go listenConn(conn, d.ErrorLog, l, c)

	conn.expect(packet.IDNetworkSettings)
	if err := conn.WritePacket(&packet.RequestNetworkSettings{ClientProtocol: d.Protocol.ID()}); err != nil {
		return nil, err
	}
	_ = conn.Flush()

	select {
	case <-conn.close:
		return nil, conn.closeErr("dial")
	case <-ctx.Done():
		return nil, conn.wrap(ctx.Err(), "dial")
	case <-l:
		// We've received our network settings, so we can now send our login request.
		conn.expect(packet.IDServerToClientHandshake, packet.IDPlayStatus)
		if err := conn.WritePacket(&packet.Login{ConnectionRequest: request, ClientProtocol: d.Protocol.ID()}); err != nil {
			return nil, err
		}
		_ = conn.Flush()

		select {
		case <-conn.close:
			return nil, conn.closeErr("dial")
		case <-ctx.Done():
			return nil, conn.wrap(ctx.Err(), "dial")
		case <-c:
			// We've connected successfully. We return the connection and no error.
			return conn, nil
		}
	}
}

// listenConn listens on the connection until it is closed on another goroutine. The channel passed will
// receive a value once the connection is logged in.
func listenConn(conn *Conn, logger *log.Logger, l, c chan struct{}) {
	defer func() {
		_ = conn.Close()
	}()
	for {
		// We finally arrived at the packet decoding loop. We constantly decode packets that arrive
		// and push them to the Conn so that they may be processed.
		packets, err := conn.dec.Decode()
		if err != nil {
			if !raknet.ErrConnectionClosed(err) {
				logger.Printf("error reading from dialer connection: %v\n", err)
			}
			return
		}
		for _, data := range packets {
			loggedInBefore, readyToLoginBefore := conn.loggedIn, conn.readyToLogin
			if err := conn.receive(data); err != nil {
				logger.Printf("error: %v", err)
				return
			}
			if !readyToLoginBefore && conn.readyToLogin {
				// This is the signal that the connection is ready to login, so we put a value in the channel so that
				// it may be detected.
				l <- struct{}{}
			}
			if !loggedInBefore && conn.loggedIn {
				// This is the signal that the connection was considered logged in, so we put a value in the channel so
				// that it may be detected.
				c <- struct{}{}
			}
		}
	}
}

// authChain requests the Minecraft auth JWT chain using the credentials passed. If successful, an encoded
// chain ready to be put in a login request is returned.
func authChain(ctx context.Context, src oauth2.TokenSource, key *ecdsa.PrivateKey) (string, error) {
	// Obtain the Live token, and using that the XSTS token.
	liveToken, err := src.Token()
	if err != nil {
		return "", fmt.Errorf("error obtaining Live Connect token: %v", err)
	}
	xsts, err := auth.RequestXBLToken(ctx, liveToken, "https://multiplayer.minecraft.net/")
	if err != nil {
		return "", fmt.Errorf("error obtaining XBOX Live token: %v", err)
	}

	// Obtain the raw chain data using the
	chain, err := auth.RequestMinecraftChain(ctx, xsts, key)
	if err != nil {
		return "", fmt.Errorf("error obtaining Minecraft auth chain: %v", err)
	}
	return chain, nil
}

// defaultClientData edits the ClientData passed to have defaults set to all fields that were left unchanged.
func defaultClientData(address, username string, d *login.ClientData) {
	rand2.Seed(time.Now().Unix())

	d.ServerAddress = address
	d.ThirdPartyName = username
	if d.DeviceOS == 0 {
		d.DeviceOS = protocol.DeviceAndroid
	}
	if d.GameVersion == "" {
		d.GameVersion = protocol.CurrentVersion
	}
	if d.ClientRandomID == 0 {
		d.ClientRandomID = rand2.Int63()
	}
	if d.DeviceID == "" {
		d.DeviceID = uuid.New().String()
	}
	if d.LanguageCode == "" {
		d.LanguageCode = "en_GB"
	}
	if d.AnimatedImageData == nil {
		d.AnimatedImageData = make([]login.SkinAnimation, 0)
	}
	if d.PersonaPieces == nil {
		d.PersonaPieces = make([]login.PersonaPiece, 0)
	}
	if d.PieceTintColours == nil {
		d.PieceTintColours = make([]login.PersonaPieceTintColour, 0)
	}
	if d.SelfSignedID == "" {
		d.SelfSignedID = uuid.New().String()
	}
	if d.SkinID == "" {
		d.SkinID = uuid.New().String()
	}
	if d.SkinData == "" {
		d.SkinData = base64.StdEncoding.EncodeToString(bytes.Repeat([]byte{0, 0, 0, 255}, 32*64))
		d.SkinImageHeight = 32
		d.SkinImageWidth = 64
	}
	if d.SkinResourcePatch == "" {
		d.SkinResourcePatch = base64.StdEncoding.EncodeToString([]byte(resource.DefaultSkinResourcePatch))
	}
	if d.SkinGeometry == "" {
		d.SkinGeometry = base64.StdEncoding.EncodeToString([]byte(resource.DefaultSkinGeometry))
	}
}

// setAndroidData ensures the login.ClientData passed matches settings you would see on an Android device.
func setAndroidData(data *login.ClientData) {
	data.DeviceOS = protocol.DeviceAndroid
	data.GameVersion = protocol.CurrentVersion
}

// clearXBLIdentityData clears data from the login.IdentityData that is only set when a player is logged into
// XBOX Live.
func clearXBLIdentityData(data *login.IdentityData) {
	data.XUID = ""
	data.TitleID = ""
}

// defaultIdentityData edits the IdentityData passed to have defaults set to all fields that were left
// unchanged.
func defaultIdentityData(data *login.IdentityData) {
	if data.Identity == "" {
		data.Identity = uuid.New().String()
	}
	if data.DisplayName == "" {
		data.DisplayName = "Steve"
	}
}

// splitPong splits the pong data passed by ;, taking into account escaping these.
func splitPong(s string) []string {
	var runes []rune
	var tokens []string
	inEscape := false
	for _, r := range s {
		switch {
		case r == '\\':
			inEscape = true
		case r == ';':
			tokens = append(tokens, string(runes))
			runes = runes[:0]
		case inEscape:
			inEscape = false
			fallthrough
		default:
			runes = append(runes, r)
		}
	}
	return append(tokens, string(runes))
}

// addressWithPongPort parses the redirect IPv4 port from the pong and returns the address passed with the port
// found if present, or the original address if not.
func addressWithPongPort(pong []byte, address string) string {
	frag := splitPong(string(pong))
	if len(frag) > 10 {
		portStr := frag[10]
		port, err := strconv.Atoi(portStr)
		// Vanilla (realms, in particular) will sometimes send port 19132 when you ping a port that isn't 19132 already,
		// but we should ignore that.
		if err != nil || port == 19132 {
			return address
		}
		// Remove the port from the address.
		addressParts := strings.Split(address, ":")
		address = strings.Join(strings.Split(address, ":")[:len(addressParts)-1], ":")
		return address + ":" + portStr
	}
	return address
}<|MERGE_RESOLUTION|>--- conflicted
+++ resolved
@@ -85,9 +85,6 @@
 	// For getting this to work with BDS, authentication should be disabled.
 	KeepXBLIdentityData bool
 
-	// DownloadPacks, if set to true the client will download all resource packs the server sends it
-	DownloadPacks bool
-
 	Key       *ecdsa.PrivateKey
 	ChainData string
 }
@@ -184,19 +181,13 @@
 		return nil, err
 	}
 
-<<<<<<< HEAD
-	conn = newConn(netConn, d.Key, d.ErrorLog)
-	conn.proto = d.Protocol
-=======
-	conn = newConn(netConn, key, d.ErrorLog, d.Protocol, d.FlushRate)
->>>>>>> 0de533a5
+	conn = newConn(netConn, d.Key, d.ErrorLog, d.Protocol, d.FlushRate)
 	conn.pool = conn.proto.Packets()
 	conn.identityData = d.IdentityData
 	conn.clientData = d.ClientData
 	conn.packetFunc = d.PacketFunc
 	conn.downloadResourcePack = d.DownloadResourcePack
 	conn.cacheEnabled = d.EnableClientCache
-	conn.downloadPacks = d.DownloadPacks
 
 	// Disable the batch packet limit so that the server can send packets as often as it wants to.
 	conn.dec.DisableBatchPacketLimit()
