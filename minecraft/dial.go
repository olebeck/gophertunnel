package minecraft

import (
	"bytes"
	"context"
	"crypto/ecdsa"
	"crypto/elliptic"
	"crypto/rand"
	"encoding/base64"
	"fmt"
	"github.com/google/uuid"
	"github.com/sandertv/go-raknet"
	"github.com/sandertv/gophertunnel/internal/resource"
	"github.com/sandertv/gophertunnel/minecraft/auth"
	"github.com/sandertv/gophertunnel/minecraft/protocol"
	"github.com/sandertv/gophertunnel/minecraft/protocol/login"
	"github.com/sandertv/gophertunnel/minecraft/protocol/packet"
	"golang.org/x/oauth2"
	"log"
	rand2 "math/rand"
	"net"
	"os"
	"strconv"
	"strings"
	"time"
)

// Dialer allows specifying specific settings for connection to a Minecraft server.
// The zero value of Dialer is used for the package level Dial function.
type Dialer struct {
	// ErrorLog is a log.Logger that errors that occur during packet handling of servers are written to. By
	// default, ErrorLog is set to one equal to the global logger.
	ErrorLog *log.Logger

	// ClientData is the client data used to login to the server with. It includes fields such as the skin,
	// locale and UUIDs unique to the client. If empty, a default is sent produced using defaultClientData().
	ClientData login.ClientData
	// IdentityData is the identity data used to login to the server with. It includes the username, UUID and
	// XUID of the player.
	// The IdentityData object is obtained using Minecraft auth if Email and Password are set. If not, the
	// object provided here is used, or a default one if left empty.
	IdentityData login.IdentityData

	// TokenSource is the source for Microsoft Live Connect tokens. If set to a non-nil oauth2.TokenSource,
	// this field is used to obtain tokens which in turn are used to authenticate to XBOX Live.
	// The minecraft/auth package provides an oauth2.TokenSource implementation (auth.tokenSource) to use
	// device auth to login.
	// If TokenSource is nil, the connection will not use authentication.
	TokenSource oauth2.TokenSource

	// PacketFunc is called whenever a packet is read from or written to the connection returned when using
	// Dialer.Dial(). It includes packets that are otherwise covered in the connection sequence, such as the
	// Login packet. The function is called with the header of the packet and its raw payload, the address
	// from which the packet originated, and the destination address.
	PacketFunc func(header packet.Header, payload []byte, src, dst net.Addr)

	// Protocol is the Protocol version used to communicate with the target server. By default, this field is
	// set to the current protocol as implemented in the minecraft/protocol package. Note that packets written
	// to and read from the Conn are always any of those found in the protocol/packet package, as packets
	// are converted from and to this Protocol.
	Protocol Protocol

	// EnableClientCache, if set to true, enables the client blob cache for the client. This means that the
	// server will send chunks as blobs, which may be saved by the client so that chunks don't have to be
	// transmitted every time, resulting in less network transmission.
	EnableClientCache bool

	// KeepXBLIdentityData, if set to true, enables passing XUID and title ID to the target server
	// if the authentication token is not set. This is technically not valid and some servers might kick
	// the client when an XUID is present without logging in.
	// For getting this to work with BDS, authentication should be disabled.
	KeepXBLIdentityData bool
}

// Dial dials a Minecraft connection to the address passed over the network passed. The network is typically
// "raknet". A Conn is returned which may be used to receive packets from and send packets to.
//
// A zero value of a Dialer struct is used to initiate the connection. A custom Dialer may be used to specify
// additional behaviour.
func Dial(network, address string) (*Conn, error) {
	var d Dialer
	return d.Dial(network, address)
}

// DialTimeout dials a Minecraft connection to the address passed over the network passed. The network is
// typically "raknet". A Conn is returned which may be used to receive packets from and send packets to.
// If a connection is not established before the timeout ends, DialTimeout returns an error.
// DialTimeout uses a zero value of Dialer to initiate the connection.
func DialTimeout(network, address string, timeout time.Duration) (*Conn, error) {
	var d Dialer
	return d.DialTimeout(network, address, timeout)
}

// DialContext dials a Minecraft connection to the address passed over the network passed. The network is
// typically "raknet". A Conn is returned which may be used to receive packets from and send packets to.
// If a connection is not established before the context passed is cancelled, DialContext returns an error.
// DialContext uses a zero value of Dialer to initiate the connection.
func DialContext(ctx context.Context, network, address string) (*Conn, error) {
	var d Dialer
	return d.DialContext(ctx, network, address)
}

// Dial dials a Minecraft connection to the address passed over the network passed. The network is typically
// "raknet". A Conn is returned which may be used to receive packets from and send packets to.
func (d Dialer) Dial(network, address string) (*Conn, error) {
	ctx, cancel := context.WithTimeout(context.Background(), time.Second*30)
	defer cancel()
	return d.DialContext(ctx, network, address)
}

// DialTimeout dials a Minecraft connection to the address passed over the network passed. The network is
// typically "raknet". A Conn is returned which may be used to receive packets from and send packets to.
// If a connection is not established before the timeout ends, DialTimeout returns an error.
func (d Dialer) DialTimeout(network, address string, timeout time.Duration) (*Conn, error) {
	ctx, cancel := context.WithTimeout(context.Background(), timeout)
	defer cancel()
	return d.DialContext(ctx, network, address)
}

// DialContext dials a Minecraft connection to the address passed over the network passed. The network is
// typically "raknet". A Conn is returned which may be used to receive packets from and send packets to.
// If a connection is not established before the context passed is cancelled, DialContext returns an error.
func (d Dialer) DialContext(ctx context.Context, network, address string) (conn *Conn, err error) {
	key, _ := ecdsa.GenerateKey(elliptic.P384(), rand.Reader)

	var chainData string
	if d.TokenSource != nil {
		chainData, err = authChain(ctx, d.TokenSource, key)
		if err != nil {
			return nil, &net.OpError{Op: "dial", Net: "minecraft", Err: err}
		}
	}
	if d.ErrorLog == nil {
		d.ErrorLog = log.New(os.Stderr, "", log.LstdFlags)
	}
	if d.Protocol == nil {
		d.Protocol = proto{}
	}

<<<<<<< HEAD
	switch network {
	case "raknet":
		// If the network is specifically 'raknet', we use the raknet library to dial a RakNet connection.
		dialer := raknet.Dialer{ErrorLog: log.New(ioutil.Discard, "", 0)}
		netConn, err = dialer.DialContext(ctx, address)
	default:
		// If not set to 'raknet', we fall back to the default net.Dial method to find a proper connection for
		// the network passed.
		var d net.Dialer
		netConn, err = d.DialContext(ctx, network, address)
=======
	n, ok := networkByID(network)
	if !ok {
		return nil, fmt.Errorf("listen: no network under id: %v", network)
	}

	var pong []byte
	var netConn net.Conn
	if pong, err = n.PingContext(ctx, address); err == nil {
		netConn, err = n.DialContext(ctx, addressWithPongPort(pong, address))
	} else {
		netConn, err = n.DialContext(ctx, address)
>>>>>>> f898f01a
	}
	if err != nil {
		return nil, err
	}

	conn = newConn(netConn, key, d.ErrorLog)
	conn.proto = d.Protocol
	conn.pool = conn.proto.Packets()
	conn.identityData = d.IdentityData
	conn.clientData = d.ClientData
	conn.packetFunc = d.PacketFunc
	conn.cacheEnabled = d.EnableClientCache

	// Disable the batch packet limit so that the server can send packets as often as it wants to.
	conn.dec.DisableBatchPacketLimit()

	defaultClientData(address, conn.identityData.DisplayName, &conn.clientData)
	defaultIdentityData(&conn.identityData)

	var request []byte
	if d.TokenSource == nil {
		// We haven't logged into the user's XBL account. We create a login request with only one token
		// holding the identity data set in the Dialer after making sure we clear data from the identity data
		// that is only present when logged in.
		if !d.KeepXBLIdentityData {
			clearXBLIdentityData(&conn.identityData)
		}
		request = login.EncodeOffline(conn.identityData, conn.clientData, key)
	} else {
		// We login as an Android device and this will show up in the 'titleId' field in the JWT chain, which
		// we can't edit. We just enforce Android data for logging in.
		setAndroidData(&conn.clientData)

		request = login.Encode(chainData, conn.clientData, key)
		identityData, _, _, _ := login.Parse(request)
		// If we got the identity data from Minecraft auth, we need to make sure we set it in the Conn too, as
		// we are not aware of the identity data ourselves yet.
		conn.identityData = identityData
	}
	c := make(chan struct{})
	go listenConn(conn, d.ErrorLog, c)

	conn.expect(packet.IDServerToClientHandshake, packet.IDPlayStatus)
	if err := conn.WritePacket(&packet.Login{ConnectionRequest: request, ClientProtocol: d.Protocol.ID()}); err != nil {
		return nil, err
	}
	_ = conn.Flush()
	select {
	case <-conn.close:
		return nil, conn.closeErr("dial")
	case <-ctx.Done():
		return nil, conn.wrap(ctx.Err(), "dial")
	case <-c:
		// We've connected successfully. We return the connection and no error.
		return conn, nil
	}
}

// listenConn listens on the connection until it is closed on another goroutine. The channel passed will
// receive a value once the connection is logged in.
func listenConn(conn *Conn, logger *log.Logger, c chan struct{}) {
	defer func() {
		_ = conn.Close()
	}()
	for {
		// We finally arrived at the packet decoding loop. We constantly decode packets that arrive
		// and push them to the Conn so that they may be processed.
		packets, err := conn.dec.Decode()
		if err != nil {
			if !raknet.ErrConnectionClosed(err) {
				logger.Printf("error reading from dialer connection: %v\n", err)
			}
			return
		}
		for _, data := range packets {
			loggedInBefore := conn.loggedIn
			if err := conn.receive(data); err != nil {
				logger.Printf("error: %v", err)
				return
			}
			if !loggedInBefore && conn.loggedIn {
				// This is the signal that the connection was considered logged in, so we put a value in the
				// channel so that it may be detected.
				c <- struct{}{}
			}
		}
	}
}

// authChain requests the Minecraft auth JWT chain using the credentials passed. If successful, an encoded
// chain ready to be put in a login request is returned.
func authChain(ctx context.Context, src oauth2.TokenSource, key *ecdsa.PrivateKey) (string, error) {
	// Obtain the Live token, and using that the XSTS token.
	liveToken, err := src.Token()
	if err != nil {
		return "", fmt.Errorf("error obtaining Live Connect token: %v", err)
	}
	xsts, err := auth.RequestXBLToken(ctx, liveToken, "https://multiplayer.minecraft.net/")
	if err != nil {
		return "", fmt.Errorf("error obtaining XBOX Live token: %v", err)
	}

	// Obtain the raw chain data using the
	chain, err := auth.RequestMinecraftChain(ctx, xsts, key)
	if err != nil {
		return "", fmt.Errorf("error obtaining Minecraft auth chain: %v", err)
	}
	return chain, nil
}

// defaultClientData edits the ClientData passed to have defaults set to all fields that were left unchanged.
func defaultClientData(address, username string, d *login.ClientData) {
	rand2.Seed(time.Now().Unix())

	d.ServerAddress = address
	d.ThirdPartyName = username
	if d.DeviceOS == 0 {
		d.DeviceOS = protocol.DeviceAndroid
	}
	if d.GameVersion == "" {
		d.GameVersion = protocol.CurrentVersion
	}
	if d.ClientRandomID == 0 {
		d.ClientRandomID = rand2.Int63()
	}
	if d.DeviceID == "" {
		d.DeviceID = uuid.New().String()
	}
	if d.LanguageCode == "" {
		d.LanguageCode = "en_GB"
	}
	if d.AnimatedImageData == nil {
		d.AnimatedImageData = make([]login.SkinAnimation, 0)
	}
	if d.PersonaPieces == nil {
		d.PersonaPieces = make([]login.PersonaPiece, 0)
	}
	if d.PieceTintColours == nil {
		d.PieceTintColours = make([]login.PersonaPieceTintColour, 0)
	}
	if d.SelfSignedID == "" {
		d.SelfSignedID = uuid.New().String()
	}
	if d.SkinID == "" {
		d.SkinID = uuid.New().String()
	}
	if d.SkinData == "" {
		d.SkinData = base64.StdEncoding.EncodeToString(bytes.Repeat([]byte{0, 0, 0, 255}, 32*64))
		d.SkinImageHeight = 32
		d.SkinImageWidth = 64
	}
	if d.SkinResourcePatch == "" {
		d.SkinResourcePatch = base64.StdEncoding.EncodeToString([]byte(resource.DefaultSkinResourcePatch))
	}
	if d.SkinGeometry == "" {
		d.SkinGeometry = base64.StdEncoding.EncodeToString([]byte(resource.DefaultSkinGeometry))
	}
}

// setAndroidData ensures the login.ClientData passed matches settings you would see on an Android device.
func setAndroidData(data *login.ClientData) {
	data.DeviceOS = protocol.DeviceAndroid
	data.GameVersion = protocol.CurrentVersion
}

// clearXBLIdentityData clears data from the login.IdentityData that is only set when a player is logged into
// XBOX Live.
func clearXBLIdentityData(data *login.IdentityData) {
	data.XUID = ""
	data.TitleID = ""
}

// defaultIdentityData edits the IdentityData passed to have defaults set to all fields that were left
// unchanged.
func defaultIdentityData(data *login.IdentityData) {
	if data.Identity == "" {
		data.Identity = uuid.New().String()
	}
	if data.DisplayName == "" {
		data.DisplayName = "Steve"
	}
}

// splitPong splits the pong data passed by ;, taking into account escaping these.
func splitPong(s string) []string {
	var runes []rune
	var tokens []string
	inEscape := false
	for _, r := range s {
		switch {
		case r == '\\':
			inEscape = true
		case r == ';':
			tokens = append(tokens, string(runes))
			runes = runes[:0]
		case inEscape:
			inEscape = false
			fallthrough
		default:
			runes = append(runes, r)
		}
	}
	return append(tokens, string(runes))
}

// addressWithPongPort parses the redirect IPv4 port from the pong and returns the address passed with the port
// found if present, or the original address if not.
func addressWithPongPort(pong []byte, address string) string {
	frag := splitPong(string(pong))
	if len(frag) > 10 {
		portStr := frag[10]
		port, err := strconv.Atoi(portStr)
		if err != nil {
			return address
		}
		// Remove the port from the address.
		addressParts := strings.Split(address, ":")
		address = strings.Join(strings.Split(address, ":")[:len(addressParts)-1], ":")
		return address + ":" + strconv.Itoa(port)
	}
	return address
}<|MERGE_RESOLUTION|>--- conflicted
+++ resolved
@@ -8,6 +8,14 @@
 	"crypto/rand"
 	"encoding/base64"
 	"fmt"
+	"log"
+	rand2 "math/rand"
+	"net"
+	"os"
+	"strconv"
+	"strings"
+	"time"
+
 	"github.com/google/uuid"
 	"github.com/sandertv/go-raknet"
 	"github.com/sandertv/gophertunnel/internal/resource"
@@ -16,13 +24,6 @@
 	"github.com/sandertv/gophertunnel/minecraft/protocol/login"
 	"github.com/sandertv/gophertunnel/minecraft/protocol/packet"
 	"golang.org/x/oauth2"
-	"log"
-	rand2 "math/rand"
-	"net"
-	"os"
-	"strconv"
-	"strings"
-	"time"
 )
 
 // Dialer allows specifying specific settings for connection to a Minecraft server.
@@ -137,31 +138,13 @@
 		d.Protocol = proto{}
 	}
 
-<<<<<<< HEAD
-	switch network {
-	case "raknet":
-		// If the network is specifically 'raknet', we use the raknet library to dial a RakNet connection.
-		dialer := raknet.Dialer{ErrorLog: log.New(ioutil.Discard, "", 0)}
-		netConn, err = dialer.DialContext(ctx, address)
-	default:
-		// If not set to 'raknet', we fall back to the default net.Dial method to find a proper connection for
-		// the network passed.
-		var d net.Dialer
-		netConn, err = d.DialContext(ctx, network, address)
-=======
 	n, ok := networkByID(network)
 	if !ok {
 		return nil, fmt.Errorf("listen: no network under id: %v", network)
 	}
 
-	var pong []byte
 	var netConn net.Conn
-	if pong, err = n.PingContext(ctx, address); err == nil {
-		netConn, err = n.DialContext(ctx, addressWithPongPort(pong, address))
-	} else {
-		netConn, err = n.DialContext(ctx, address)
->>>>>>> f898f01a
-	}
+	netConn, err = n.DialContext(ctx, address)
 	if err != nil {
 		return nil, err
 	}
