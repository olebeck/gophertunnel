--- conflicted
+++ resolved
@@ -25,17 +25,7 @@
 	"github.com/sandertv/gophertunnel/minecraft/protocol/login"
 	"github.com/sandertv/gophertunnel/minecraft/protocol/packet"
 	"golang.org/x/oauth2"
-<<<<<<< HEAD
-=======
 	"gopkg.in/square/go-jose.v2/jwt"
-	"log"
-	rand2 "math/rand"
-	"net"
-	"os"
-	"strconv"
-	"strings"
-	"time"
->>>>>>> 40c672b1
 )
 
 // Dialer allows specifying specific settings for connection to a Minecraft server.
@@ -173,8 +163,6 @@
 // typically "raknet". A Conn is returned which may be used to receive packets from and send packets to.
 // If a connection is not established before the context passed is cancelled, DialContext returns an error.
 func (d Dialer) DialContext(ctx context.Context, network, address string) (conn *Conn, err error) {
-<<<<<<< HEAD
-=======
 	key, _ := ecdsa.GenerateKey(elliptic.P384(), rand.Reader)
 
 	var chainData string
@@ -185,7 +173,6 @@
 		}
 		d.IdentityData = readChainIdentityData([]byte(chainData))
 	}
->>>>>>> 40c672b1
 	if d.ErrorLog == nil {
 		d.ErrorLog = log.New(os.Stderr, "", log.LstdFlags)
 	}
