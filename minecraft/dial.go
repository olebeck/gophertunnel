package minecraft

import (
	"bytes"
	"context"
	"crypto/ecdsa"
	"crypto/elliptic"
	cryptorand "crypto/rand"
	_ "embed"
	"encoding/base64"
	"encoding/hex"
	"encoding/json"
	"errors"
	"fmt"
	"log/slog"
	rand "math/rand"
	"net"
	"strconv"
	"strings"
	"time"

	"github.com/go-jose/go-jose/v4"
	"github.com/go-jose/go-jose/v4/jwt"
	"github.com/google/uuid"
	"github.com/sandertv/gophertunnel/minecraft/auth"
	"github.com/sandertv/gophertunnel/minecraft/internal"
	"github.com/sandertv/gophertunnel/minecraft/protocol"
	"github.com/sandertv/gophertunnel/minecraft/protocol/login"
	"github.com/sandertv/gophertunnel/minecraft/protocol/packet"
	"golang.org/x/oauth2"
)

// Dialer allows specifying specific settings for connection to a Minecraft server.
// The zero value of Dialer is used for the package level Dial function.
type Dialer struct {
	// ErrorLog is a log.Logger that errors that occur during packet handling of
	// servers are written to. By default, errors are not logged.
	ErrorLog *slog.Logger

	// ClientData is the client data used to login to the server with. It includes fields such as the skin,
	// locale and UUIDs unique to the client. If empty, a default is sent produced using defaultClientData().
	clientData    login.ClientData
	GetClientData func() login.ClientData

	// IdentityData is the identity data used to login to the server with. It includes the username, UUID and
	// XUID of the player.
	// The IdentityData object is obtained using Minecraft auth if Email and Password are set. If not, the
	// object provided here is used, or a default one if left empty.
	IdentityData login.IdentityData

	// TokenSource is the source for Microsoft Live Connect tokens. If set to a non-nil oauth2.TokenSource,
	// this field is used to obtain tokens which in turn are used to authenticate to XBOX Live.
	// The minecraft/auth package provides an oauth2.TokenSource implementation (auth.tokenSource) to use
	// device auth to login.
	// If TokenSource is nil, the connection will not use authentication.
	TokenSource oauth2.TokenSource

	// PacketFunc is called whenever a packet is read from or written to the connection returned when using
	// Dialer.Dial(). It includes packets that are otherwise covered in the connection sequence, such as the
	// Login packet. The function is called with the header of the packet and its raw payload, the address
	// from which the packet originated, and the destination address.
	PacketFunc func(header packet.Header, payload []byte, src, dst net.Addr, timeReceived time.Time)

	// DownloadResourcePack is called individually for every texture and behaviour pack sent by the connection when
	// using Dialer.Dial(), and can be used to stop the pack from being downloaded. The function is called with the UUID
	// and version of the resource pack, the number of the current pack being downloaded, and the total amount of packs.
	// The boolean returned determines if the pack will be downloaded or not.
	DownloadResourcePack func(id uuid.UUID, version string, current, total int) bool

	// DisconnectOnUnknownPackets specifies if the connection should disconnect if packets received are not present
	// in the packet pool. If true, such packets lead to the connection being closed immediately.
	// If set to false, the packets will be returned as a packet.Unknown.
	DisconnectOnUnknownPackets bool

	// DisconnectOnInvalidPackets specifies if invalid packets (either too few bytes or too many bytes) should be
	// allowed. If true, such packets lead to the connection being closed immediately. If false,
	// packets with too many bytes will be returned while packets with too few bytes will be skipped.
	DisconnectOnInvalidPackets bool

	// Protocol is the Protocol version used to communicate with the target server. By default, this field is
	// set to the current protocol as implemented in the minecraft/protocol package. Note that packets written
	// to and read from the Conn are always any of those found in the protocol/packet package, as packets
	// are converted from and to this Protocol.
	Protocol Protocol

	// FlushRate is the rate at which packets sent are flushed. Packets are buffered for a duration up to
	// FlushRate and are compressed/encrypted together to improve compression ratios. The lower this
	// time.Duration, the lower the latency but the less efficient both network and cpu wise.
	// The default FlushRate (when set to 0) is time.Second/20. If FlushRate is set negative, packets
	// will not be flushed automatically. In this case, calling `(*Conn).Flush()` is required after any
	// calls to `(*Conn).Write()` or `(*Conn).WritePacket()` to send the packets over network.
	FlushRate time.Duration

	// EnableClientCache, if set to true, enables the client blob cache for the client. This means that the
	// server will send chunks as blobs, which may be saved by the client so that chunks don't have to be
	// transmitted every time, resulting in less network transmission.
	EnableClientCache bool

	// KeepXBLIdentityData, if set to true, enables passing XUID and title ID to the target server
	// if the authentication token is not set. This is technically not valid and some servers might kick
	// the client when an XUID is present without logging in.
	// For getting this to work with BDS, authentication should be disabled.
	KeepXBLIdentityData bool

<<<<<<< HEAD
	ChainKey  *ecdsa.PrivateKey
	ChainData string

	EarlyConnHandler func(*Conn)

	PrePlayPacketHandler PrePlayPacketHandler
=======
	// EnableLegacyAuth, if set to true, will use the legacy authentication behavior
	// (pre-1.21.90) when connecting to the server. This should only be used for outdated
	// servers, as enabling it will cause compatibility issues with updated servers.
	EnableLegacyAuth bool
>>>>>>> d66380c4
}

// Dial dials a Minecraft connection to the address passed over the network passed. The network is typically
// "raknet". A Conn is returned which may be used to receive packets from and send packets to.
//
// A zero value of a Dialer struct is used to initiate the connection. A custom Dialer may be used to specify
// additional behaviour.
func Dial(network, address string) (*Conn, error) {
	var d Dialer
	return d.Dial(network, address)
}

// DialTimeout dials a Minecraft connection to the address passed over the network passed. The network is
// typically "raknet". A Conn is returned which may be used to receive packets from and send packets to.
// If a connection is not established before the timeout ends, DialTimeout returns an error.
// DialTimeout uses a zero value of Dialer to initiate the connection.
func DialTimeout(network, address string, timeout time.Duration) (*Conn, error) {
	var d Dialer
	return d.DialTimeout(network, address, timeout)
}

// DialContext dials a Minecraft connection to the address passed over the network passed. The network is
// typically "raknet". A Conn is returned which may be used to receive packets from and send packets to.
// If a connection is not established before the context passed is cancelled, DialContext returns an error.
// DialContext uses a zero value of Dialer to initiate the connection.
func DialContext(ctx context.Context, network, address string) (*Conn, error) {
	var d Dialer
	return d.DialContext(ctx, network, address, time.Second*30)
}

// Dial dials a Minecraft connection to the address passed over the network passed. The network is typically
// "raknet". A Conn is returned which may be used to receive packets from and send packets to.
func (d Dialer) Dial(network, address string) (*Conn, error) {
	ctx, cancel := context.WithTimeout(context.Background(), time.Second*30)
	defer cancel()
	return d.DialContext(ctx, network, address, time.Second*30)
}

// DialTimeout dials a Minecraft connection to the address passed over the network passed. The network is
// typically "raknet". A Conn is returned which may be used to receive packets from and send packets to.
// If a connection is not established before the timeout ends, DialTimeout returns an error.
func (d Dialer) DialTimeout(network, address string, timeout time.Duration) (*Conn, error) {
	ctx, cancel := context.WithTimeout(context.Background(), timeout)
	defer cancel()
	return d.DialContext(ctx, network, address, timeout)
}

// CreateChain creates a chain for minecraft connection
func CreateChain(ctx context.Context, src oauth2.TokenSource) (key *ecdsa.PrivateKey, chainData string, err error) {
	key, _ = ecdsa.GenerateKey(elliptic.P384(), cryptorand.Reader)
	if src != nil {
		chainData, err = authChain(ctx, src, key)
		if err != nil {
			return nil, "", &net.OpError{Op: "dial", Net: "minecraft", Err: err}
		}
	}
	return key, chainData, nil
}

// DialContext dials a Minecraft connection to the address passed over the network passed. The network is
// typically "raknet". A Conn is returned which may be used to receive packets from and send packets to.
// If a connection is not established before the context passed is cancelled, DialContext returns an error.
func (d Dialer) DialContext(ctx context.Context, network, address string, initialTimeout time.Duration) (conn *Conn, err error) {
	if d.ErrorLog == nil {
		d.ErrorLog = slog.New(internal.DiscardHandler{})
	}
	d.ErrorLog = d.ErrorLog.With("src", "dialer")
	if d.Protocol == nil {
		d.Protocol = DefaultProtocol
	}
	if d.FlushRate == 0 {
		d.FlushRate = time.Second / 20
	}

	if d.ChainKey == nil || d.ChainData == "" {
		d.ChainKey, d.ChainData, err = CreateChain(ctx, d.TokenSource)
		if err != nil {
			return nil, &net.OpError{Op: "dial", Net: "minecraft", Err: err}
		}
	}
	d.IdentityData, err = readChainIdentityData([]byte(d.ChainData))
	if err != nil {
		return nil, &net.OpError{Op: "dial", Net: "minecraft", Err: err}
	}

	n, ok := networkByID(network, d.ErrorLog)
	if !ok {
		return nil, &net.OpError{Op: "dial", Net: "minecraft", Err: fmt.Errorf("dial: no network under id %v", network)}
	}

	ctxt, cancel := context.WithTimeout(ctx, initialTimeout)
	defer cancel()

	var pong []byte
	var netConn net.Conn
	if pong, err = n.PingContext(ctxt, address); err == nil {
		netConn, err = n.DialContext(ctxt, addressWithPongPort(pong, address))
	} else {
		netConn, err = n.DialContext(ctxt, address)
	}
	if err != nil {
		return nil, err
	}

	if d.GetClientData != nil {
		d.clientData = d.GetClientData()
	}

	conn = newConn(netConn, d.ChainKey, d.ErrorLog, d.Protocol, d.FlushRate, false)
	conn.pool = conn.proto.Packets(false)
	conn.identityData = d.IdentityData
	conn.clientData = d.clientData
	conn.packetFunc = d.PacketFunc
	conn.downloadResourcePack = d.DownloadResourcePack
	conn.cacheEnabled = d.EnableClientCache
	conn.disconnectOnInvalidPacket = d.DisconnectOnInvalidPackets
	conn.disconnectOnUnknownPacket = d.DisconnectOnUnknownPackets
	conn.prePlayPacketHandler = d.PrePlayPacketHandler

	defaultIdentityData(&conn.identityData)
	defaultClientData(address, conn.identityData.DisplayName, &conn.clientData)

	var request []byte
	if d.TokenSource == nil {
		// We haven't logged into the user's XBL account. We create a login request with only one token
		// holding the identity data set in the Dialer after making sure we clear data from the identity data
		// that is only present when logged in.
		if !d.KeepXBLIdentityData {
			clearXBLIdentityData(&conn.identityData)
		}
<<<<<<< HEAD
		request = login.EncodeOffline(conn.identityData, conn.clientData, d.ChainKey)
=======
		request = login.EncodeOffline(conn.identityData, conn.clientData, key, d.EnableLegacyAuth)
>>>>>>> d66380c4
	} else {
		switch conn.identityData.TitleID {
		case "896928775": // Win10
			conn.clientData.DeviceOS = protocol.DeviceWin10
		case "1739947436": // Android
			conn.clientData.DeviceOS = protocol.DeviceAndroid
			if conn.clientData.DeviceModel == "" {
				conn.clientData.DeviceModel = "SM-G970F"
			}
		case "1810924247": // iOS
			conn.clientData.DeviceOS = protocol.DeviceIOS
		case "2047319603": // Nintendo
			conn.clientData.DeviceOS = protocol.DeviceNX
		default:
			return nil, fmt.Errorf("unknown TitleID: %s", conn.identityData.TitleID)
		}

<<<<<<< HEAD
		request = login.Encode(d.ChainData, conn.clientData, d.ChainKey)
=======
		request = login.Encode(chainData, conn.clientData, key, d.EnableLegacyAuth)
>>>>>>> d66380c4
		identityData, _, _, _ := login.Parse(request)
		// If we got the identity data from Minecraft auth, we need to make sure we set it in the Conn too, as
		// we are not aware of the identity data ourselves yet.
		conn.identityData = identityData
	}

	if d.EarlyConnHandler != nil {
		d.EarlyConnHandler(conn)
	}

	readyForLogin, connected := make(chan struct{}), make(chan struct{})
	ctx, cancelCause := context.WithCancelCause(ctx)
	go listenConn(conn, readyForLogin, connected, cancelCause)

	conn.expect(packet.IDNetworkSettings, packet.IDPlayStatus)
	if err := conn.WritePacket(&packet.RequestNetworkSettings{ClientProtocol: d.Protocol.ID()}); err != nil {
		return nil, conn.wrap(fmt.Errorf("send request network settings: %w", err), "dial")
	}
	_ = conn.Flush()

	select {
	case <-ctx.Done():
		return nil, conn.wrap(context.Cause(ctx), "dial")
	case <-conn.ctx.Done():
		return nil, conn.closeErr("dial")
	case <-readyForLogin:
		// We've received our network settings, so we can now send our login request.
		conn.expect(packet.IDServerToClientHandshake, packet.IDPlayStatus, packet.IDResourcePacksInfo)
		if err := conn.WritePacket(&packet.Login{ConnectionRequest: request, ClientProtocol: d.Protocol.ID()}); err != nil {
			return nil, conn.wrap(fmt.Errorf("send login: %w", err), "dial")
		}
		_ = conn.Flush()

		select {
		case <-ctx.Done():
			return nil, conn.wrap(context.Cause(ctx), "dial")
		case <-conn.ctx.Done():
			return nil, conn.closeErr("dial")
		case <-connected:
			// We've connected successfully. We return the connection and no error.
			return conn, nil
		}
	}
}

// readChainIdentityData reads a login.IdentityData from the Mojang chain
// obtained through authentication.
func readChainIdentityData(chainData []byte) (login.IdentityData, error) {
	if len(chainData) == 0 {
		return login.IdentityData{}, nil
	}
	chain := struct{ Chain []string }{}
	if err := json.Unmarshal(chainData, &chain); err != nil {
		return login.IdentityData{}, fmt.Errorf("read chain: read json: %w", err)
	}
	data := chain.Chain[1]
	claims := struct {
		ExtraData login.IdentityData `json:"extraData"`
	}{}
	tok, err := jwt.ParseSigned(data, []jose.SignatureAlgorithm{jose.ES384})
	if err != nil {
		return login.IdentityData{}, fmt.Errorf("read chain: parse jwt: %w", err)
	}
	if err := tok.UnsafeClaimsWithoutVerification(&claims); err != nil {
		return login.IdentityData{}, fmt.Errorf("read chain: read claims: %w", err)
	}
	if claims.ExtraData.Identity == "" {
		return login.IdentityData{}, fmt.Errorf("read chain: no extra data found")
	}
	return claims.ExtraData, nil
}

// listenConn listens on the connection until it is closed on another goroutine. The channel passed will
// receive a value once the connection is logged in.
func listenConn(conn *Conn, readyForLogin, connected chan struct{}, cancel context.CancelCauseFunc) {
	defer func() {
		_ = conn.Close()
	}()
	cancelContext := true
	for {
		// We finally arrived at the packet decoding loop. We constantly decode packets that arrive
		// and push them to the Conn so that they may be processed.
		packets, err := conn.dec.Decode()
		if err != nil {
			if !errors.Is(err, net.ErrClosed) {
				if cancelContext {
					cancel(err)
				} else {
					conn.log.Error(err.Error())
				}
			}
			return
		}
		for _, data := range packets {
			loggedInBefore, readyToLoginBefore := conn.loggedIn, conn.readyToLogin
			if err := conn.receive(data); err != nil {
				if cancelContext {
					cancel(err)
				} else {
					conn.log.Error(err.Error())
				}
				return
			}
			if !readyToLoginBefore && conn.readyToLogin {
				// This is the signal that the connection is ready to login, so we put a value in the channel so that
				// it may be detected.
				readyForLogin <- struct{}{}
			}
			if !loggedInBefore && conn.loggedIn {
				// This is the signal that the connection was considered logged in, so we put a value in the channel so
				// that it may be detected.
				cancelContext = false
				connected <- struct{}{}
			}
		}
	}
}

// authChain requests the Minecraft auth JWT chain using the credentials passed. If successful, an encoded
// chain ready to be put in a login request is returned.
func authChain(ctx context.Context, src oauth2.TokenSource, key *ecdsa.PrivateKey) (string, error) {
	// Obtain the Live token, and using that the XSTS token.
	liveToken, err := src.Token()
	if err != nil {
		return "", fmt.Errorf("request Live Connect token: %w", err)
	}
	xsts, err := auth.RequestXBLToken(ctx, liveToken, "https://multiplayer.minecraft.net/")
	if err != nil {
		return "", fmt.Errorf("request XBOX Live token: %w", err)
	}

	// Obtain the raw chain data using the
	chain, err := auth.RequestMinecraftChain(ctx, xsts, key)
	if err != nil {
		return "", fmt.Errorf("request Minecraft auth chain: %w", err)
	}
	return chain, nil
}

//go:embed skin_resource_patch.json
var skinResourcePatch []byte

//go:embed skin_geometry.json
var skinGeometry []byte

// defaultClientData edits the ClientData passed to have defaults set to all fields that were left unchanged.
func defaultClientData(address, username string, d *login.ClientData) {
	d.ServerAddress = address
	d.ThirdPartyName = username
	if d.DeviceOS == 0 {
		d.DeviceOS = protocol.DeviceAndroid
	}
	if d.DefaultInputMode == 0 {
		d.DefaultInputMode = packet.InputModeTouch
	}
	if d.CurrentInputMode == 0 {
		d.CurrentInputMode = packet.InputModeTouch
	}
	if d.GameVersion == "" {
		d.GameVersion = protocol.CurrentVersion
	}
	if d.ClientRandomID == 0 {
		d.ClientRandomID = rand.Int63()
	}
	if d.DeviceID == "" {
		d.DeviceID = uuid.New().String()
	}
	if d.LanguageCode == "" {
		d.LanguageCode = "en_GB"
	}
	if d.PlayFabID == "" {
		id := make([]byte, 8)
		_, _ = cryptorand.Read(id)
		d.PlayFabID = hex.EncodeToString(id)
	}
	if d.AnimatedImageData == nil {
		d.AnimatedImageData = make([]login.SkinAnimation, 0)
	}
	if d.PersonaPieces == nil {
		d.PersonaPieces = make([]login.PersonaPiece, 0)
	}
	if d.PieceTintColours == nil {
		d.PieceTintColours = make([]login.PersonaPieceTintColour, 0)
	}
	if d.SelfSignedID == "" {
		d.SelfSignedID = uuid.New().String()
	}
	if d.SkinID == "" {
		d.SkinID = uuid.New().String()
	}
	if d.SkinData == "" {
		d.SkinData = base64.StdEncoding.EncodeToString(bytes.Repeat([]byte{0, 0, 0, 255}, 32*64))
		d.SkinImageHeight = 32
		d.SkinImageWidth = 64
	}
	if d.SkinResourcePatch == "" {
		d.SkinResourcePatch = base64.StdEncoding.EncodeToString(skinResourcePatch)
	}
	if d.SkinGeometry == "" {
		d.SkinGeometry = base64.StdEncoding.EncodeToString(skinGeometry)
	}
	if d.SkinGeometryVersion == "" {
		d.SkinGeometryVersion = base64.StdEncoding.EncodeToString([]byte("0.0.0"))
	}
}

// clearXBLIdentityData clears data from the login.IdentityData that is only set when a player is logged into
// XBOX Live.
func clearXBLIdentityData(data *login.IdentityData) {
	data.XUID = ""
	data.TitleID = ""
}

// defaultIdentityData edits the IdentityData passed to have defaults set to all fields that were left
// unchanged.
func defaultIdentityData(data *login.IdentityData) {
	if data.Identity == "" {
		data.Identity = uuid.New().String()
	}
	if data.DisplayName == "" {
		data.DisplayName = "Steve"
	}
}

// splitPong splits the pong data passed by ;, taking into account escaping these.
func splitPong(s string) []string {
	var runes []rune
	var tokens []string
	inEscape := false
	for _, r := range s {
		switch {
		case r == '\\':
			inEscape = true
		case r == ';':
			tokens = append(tokens, string(runes))
			runes = runes[:0]
		case inEscape:
			inEscape = false
			fallthrough
		default:
			runes = append(runes, r)
		}
	}
	return append(tokens, string(runes))
}

// addressWithPongPort parses the redirect IPv4 port from the pong and returns the address passed with the port
// found if present, or the original address if not.
func addressWithPongPort(pong []byte, address string) string {
	frag := splitPong(string(pong))
	if len(frag) > 10 {
		portStr := frag[10]
		port, err := strconv.Atoi(portStr)
		// Vanilla (realms, in particular) will sometimes send port 19132 when you ping a port that isn't 19132 already,
		// but we should ignore that.
		if err != nil || port == 19132 {
			return address
		}
		// Remove the port from the address.
		addressParts := strings.Split(address, ":")
		address = strings.Join(strings.Split(address, ":")[:len(addressParts)-1], ":")
		return address + ":" + portStr
	}
	return address
}<|MERGE_RESOLUTION|>--- conflicted
+++ resolved
@@ -102,19 +102,17 @@
 	// For getting this to work with BDS, authentication should be disabled.
 	KeepXBLIdentityData bool
 
-<<<<<<< HEAD
-	ChainKey  *ecdsa.PrivateKey
-	ChainData string
-
-	EarlyConnHandler func(*Conn)
-
-	PrePlayPacketHandler PrePlayPacketHandler
-=======
 	// EnableLegacyAuth, if set to true, will use the legacy authentication behavior
 	// (pre-1.21.90) when connecting to the server. This should only be used for outdated
 	// servers, as enabling it will cause compatibility issues with updated servers.
 	EnableLegacyAuth bool
->>>>>>> d66380c4
+
+	ChainKey  *ecdsa.PrivateKey
+	ChainData string
+
+	EarlyConnHandler func(*Conn)
+
+	PrePlayPacketHandler PrePlayPacketHandler
 }
 
 // Dial dials a Minecraft connection to the address passed over the network passed. The network is typically
@@ -245,11 +243,7 @@
 		if !d.KeepXBLIdentityData {
 			clearXBLIdentityData(&conn.identityData)
 		}
-<<<<<<< HEAD
-		request = login.EncodeOffline(conn.identityData, conn.clientData, d.ChainKey)
-=======
-		request = login.EncodeOffline(conn.identityData, conn.clientData, key, d.EnableLegacyAuth)
->>>>>>> d66380c4
+		request = login.EncodeOffline(conn.identityData, conn.clientData, d.ChainKey, d.EnableLegacyAuth)
 	} else {
 		switch conn.identityData.TitleID {
 		case "896928775": // Win10
@@ -267,11 +261,7 @@
 			return nil, fmt.Errorf("unknown TitleID: %s", conn.identityData.TitleID)
 		}
 
-<<<<<<< HEAD
-		request = login.Encode(d.ChainData, conn.clientData, d.ChainKey)
-=======
-		request = login.Encode(chainData, conn.clientData, key, d.EnableLegacyAuth)
->>>>>>> d66380c4
+		request = login.Encode(d.ChainData, conn.clientData, d.ChainKey, d.EnableLegacyAuth)
 		identityData, _, _, _ := login.Parse(request)
 		// If we got the identity data from Minecraft auth, we need to make sure we set it in the Conn too, as
 		// we are not aware of the identity data ourselves yet.
