--- conflicted
+++ resolved
@@ -187,7 +187,6 @@
 		return nil, err
 	}
 
-<<<<<<< HEAD
 	if d.Key == nil || d.ChainData == "" {
 		d.Key, d.ChainData, err = CreateChain(ctx, d.TokenSource)
 		if err != nil {
@@ -195,12 +194,8 @@
 		}
 	}
 
-	conn = newConn(netConn, d.Key, d.ErrorLog, d.Protocol, d.FlushRate)
-	conn.pool = conn.proto.Packets()
-=======
-	conn = newConn(netConn, key, d.ErrorLog, d.Protocol, d.FlushRate, false)
+	conn = newConn(netConn, d.Key, d.ErrorLog, d.Protocol, d.FlushRate, false)
 	conn.pool = conn.proto.Packets(false)
->>>>>>> 10dedb80
 	conn.identityData = d.IdentityData
 	conn.clientData = d.ClientData
 	conn.packetFunc = d.PacketFunc
