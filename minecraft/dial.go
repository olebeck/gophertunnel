--- conflicted
+++ resolved
@@ -12,7 +12,6 @@
 	"encoding/json"
 	"errors"
 	"fmt"
-<<<<<<< HEAD
 	"log/slog"
 	rand "math/rand"
 	"net"
@@ -20,11 +19,8 @@
 	"strings"
 	"time"
 
-	"github.com/go-jose/go-jose/v3/jwt"
-=======
 	"github.com/go-jose/go-jose/v4"
 	"github.com/go-jose/go-jose/v4/jwt"
->>>>>>> bfe08929
 	"github.com/google/uuid"
 	"github.com/sandertv/gophertunnel/minecraft/auth"
 	"github.com/sandertv/gophertunnel/minecraft/internal"
@@ -189,16 +185,11 @@
 		if err != nil {
 			return nil, &net.OpError{Op: "dial", Net: "minecraft", Err: err}
 		}
-<<<<<<< HEAD
-=======
-		identityData, err := readChainIdentityData([]byte(chainData))
-		if err != nil {
-			return nil, &net.OpError{Op: "dial", Net: "minecraft", Err: err}
-		}
-		d.IdentityData = identityData
->>>>>>> bfe08929
-	}
-	d.IdentityData = readChainIdentityData([]byte(d.ChainData))
+	}
+	d.IdentityData, err = readChainIdentityData([]byte(d.ChainData))
+	if err != nil {
+		return nil, &net.OpError{Op: "dial", Net: "minecraft", Err: err}
+	}
 
 	n, ok := networkByID(network, d.ErrorLog)
 	if !ok {
@@ -314,14 +305,10 @@
 
 // readChainIdentityData reads a login.IdentityData from the Mojang chain
 // obtained through authentication.
-<<<<<<< HEAD
-func readChainIdentityData(chainData []byte) login.IdentityData {
+func readChainIdentityData(chainData []byte) (login.IdentityData, error) {
 	if len(chainData) == 0 {
-		return login.IdentityData{}
-	}
-=======
-func readChainIdentityData(chainData []byte) (login.IdentityData, error) {
->>>>>>> bfe08929
+		return login.IdentityData{}, nil
+	}
 	chain := struct{ Chain []string }{}
 	if err := json.Unmarshal(chainData, &chain); err != nil {
 		return login.IdentityData{}, fmt.Errorf("read chain: read json: %w", err)
