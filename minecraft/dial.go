package minecraft

import (
	"bytes"
	"context"
	"crypto/ecdsa"
	"crypto/elliptic"
	"crypto/rand"
	"encoding/base64"
	"fmt"
	"log"
	rand2 "math/rand"
	"net"
	"os"
	"strconv"
	"strings"
	"time"

	"github.com/google/uuid"
	"github.com/sandertv/go-raknet"
	"github.com/sandertv/gophertunnel/internal/resource"
	"github.com/sandertv/gophertunnel/minecraft/auth"
	"github.com/sandertv/gophertunnel/minecraft/protocol"
	"github.com/sandertv/gophertunnel/minecraft/protocol/login"
	"github.com/sandertv/gophertunnel/minecraft/protocol/packet"
	"golang.org/x/oauth2"
)

// Dialer allows specifying specific settings for connection to a Minecraft server.
// The zero value of Dialer is used for the package level Dial function.
type Dialer struct {
	// ErrorLog is a log.Logger that errors that occur during packet handling of servers are written to. By
	// default, ErrorLog is set to one equal to the global logger.
	ErrorLog *log.Logger

	// ClientData is the client data used to login to the server with. It includes fields such as the skin,
	// locale and UUIDs unique to the client. If empty, a default is sent produced using defaultClientData().
	ClientData login.ClientData
	// IdentityData is the identity data used to login to the server with. It includes the username, UUID and
	// XUID of the player.
	// The IdentityData object is obtained using Minecraft auth if Email and Password are set. If not, the
	// object provided here is used, or a default one if left empty.
	IdentityData login.IdentityData

	// TokenSource is the source for Microsoft Live Connect tokens. If set to a non-nil oauth2.TokenSource,
	// this field is used to obtain tokens which in turn are used to authenticate to XBOX Live.
	// The minecraft/auth package provides an oauth2.TokenSource implementation (auth.tokenSource) to use
	// device auth to login.
	// If TokenSource is nil, the connection will not use authentication.
	TokenSource oauth2.TokenSource

	// PacketFunc is called whenever a packet is read from or written to the connection returned when using
	// Dialer.Dial(). It includes packets that are otherwise covered in the connection sequence, such as the
	// Login packet. The function is called with the header of the packet and its raw payload, the address
	// from which the packet originated, and the destination address.
	PacketFunc func(header packet.Header, payload []byte, src, dst net.Addr)

	// DownloadResourcePack is called individually for every texture and behaviour pack sent by the connection when
	// using Dialer.Dial(), and can be used to stop the pack from being downloaded. The function is called with the UUID
<<<<<<< HEAD
	// and version of the resource pack, the numer of the current pack being downloaded, and the total amount of packs.
=======
	// and version of the resource pack, the number of the current pack being downloaded, and the total amount of packs.
>>>>>>> 9b0bf4c2
	// The boolean returned determines if the pack will be downloaded or not.
	DownloadResourcePack func(id uuid.UUID, version string, current, total int) bool

	// Protocol is the Protocol version used to communicate with the target server. By default, this field is
	// set to the current protocol as implemented in the minecraft/protocol package. Note that packets written
	// to and read from the Conn are always any of those found in the protocol/packet package, as packets
	// are converted from and to this Protocol.
	Protocol Protocol

	// FlushRate is the rate at which packets sent are flushed. Packets are buffered for a duration up to
	// FlushRate and are compressed/encrypted together to improve compression ratios. The lower this
	// time.Duration, the lower the latency but the less efficient both network and cpu wise.
	// The default FlushRate (when set to 0) is time.Second/20. If FlushRate is set negative, packets
	// will not be flushed automatically. In this case, calling `(*Conn).Flush()` is required after any
	// calls to `(*Conn).Write()` or `(*Conn).WritePacket()` to send the packets over network.
	FlushRate time.Duration

	// EnableClientCache, if set to true, enables the client blob cache for the client. This means that the
	// server will send chunks as blobs, which may be saved by the client so that chunks don't have to be
	// transmitted every time, resulting in less network transmission.
	EnableClientCache bool

	// KeepXBLIdentityData, if set to true, enables passing XUID and title ID to the target server
	// if the authentication token is not set. This is technically not valid and some servers might kick
	// the client when an XUID is present without logging in.
	// For getting this to work with BDS, authentication should be disabled.
	KeepXBLIdentityData bool

	Key       *ecdsa.PrivateKey
	ChainData string
}

// Dial dials a Minecraft connection to the address passed over the network passed. The network is typically
// "raknet". A Conn is returned which may be used to receive packets from and send packets to.
//
// A zero value of a Dialer struct is used to initiate the connection. A custom Dialer may be used to specify
// additional behaviour.
func Dial(network, address string) (*Conn, error) {
	var d Dialer
	return d.Dial(network, address)
}

// DialTimeout dials a Minecraft connection to the address passed over the network passed. The network is
// typically "raknet". A Conn is returned which may be used to receive packets from and send packets to.
// If a connection is not established before the timeout ends, DialTimeout returns an error.
// DialTimeout uses a zero value of Dialer to initiate the connection.
func DialTimeout(network, address string, timeout time.Duration) (*Conn, error) {
	var d Dialer
	return d.DialTimeout(network, address, timeout)
}

// DialContext dials a Minecraft connection to the address passed over the network passed. The network is
// typically "raknet". A Conn is returned which may be used to receive packets from and send packets to.
// If a connection is not established before the context passed is cancelled, DialContext returns an error.
// DialContext uses a zero value of Dialer to initiate the connection.
func DialContext(ctx context.Context, network, address string) (*Conn, error) {
	var d Dialer
	return d.DialContext(ctx, network, address)
}

// Dial dials a Minecraft connection to the address passed over the network passed. The network is typically
// "raknet". A Conn is returned which may be used to receive packets from and send packets to.
func (d Dialer) Dial(network, address string) (*Conn, error) {
	ctx, cancel := context.WithTimeout(context.Background(), time.Second*30)
	defer cancel()
	return d.DialContext(ctx, network, address)
}

// DialTimeout dials a Minecraft connection to the address passed over the network passed. The network is
// typically "raknet". A Conn is returned which may be used to receive packets from and send packets to.
// If a connection is not established before the timeout ends, DialTimeout returns an error.
func (d Dialer) DialTimeout(network, address string, timeout time.Duration) (*Conn, error) {
	ctx, cancel := context.WithTimeout(context.Background(), timeout)
	defer cancel()
	return d.DialContext(ctx, network, address)
}

// CreateChain creates a chain for minecraft connection
func CreateChain(ctx context.Context, src oauth2.TokenSource) (key *ecdsa.PrivateKey, chainData string, err error) {
	key, _ = ecdsa.GenerateKey(elliptic.P384(), rand.Reader)
	chainData, err = authChain(ctx, src, key)
	if err != nil {
		return nil, "", &net.OpError{Op: "dial", Net: "minecraft", Err: err}
	}
	return key, chainData, nil
}

// DialContext dials a Minecraft connection to the address passed over the network passed. The network is
// typically "raknet". A Conn is returned which may be used to receive packets from and send packets to.
// If a connection is not established before the context passed is cancelled, DialContext returns an error.
func (d Dialer) DialContext(ctx context.Context, network, address string) (conn *Conn, err error) {
	if d.Key == nil || d.ChainData == "" {
		d.Key, d.ChainData, err = CreateChain(ctx, d.TokenSource)
		if err != nil {
			return nil, err
		}
	}

	if d.ErrorLog == nil {
		d.ErrorLog = log.New(os.Stderr, "", log.LstdFlags)
	}
	if d.Protocol == nil {
		d.Protocol = DefaultProtocol
	}
	if d.FlushRate == 0 {
		d.FlushRate = time.Second / 20
	}

	n, ok := networkByID(network)
	if !ok {
		return nil, fmt.Errorf("listen: no network under id: %v", network)
	}

	var pong []byte
	var netConn net.Conn
	if pong, err = n.PingContext(ctx, address); err == nil {
		netConn, err = n.DialContext(ctx, addressWithPongPort(pong, address))
	} else {
		netConn, err = n.DialContext(ctx, address)
	}
	if err != nil {
		return nil, err
	}

	conn = newConn(netConn, d.Key, d.ErrorLog, d.Protocol, d.FlushRate)
	conn.pool = conn.proto.Packets()
	conn.identityData = d.IdentityData
	conn.clientData = d.ClientData
	conn.packetFunc = d.PacketFunc
	conn.downloadResourcePack = d.DownloadResourcePack
	conn.cacheEnabled = d.EnableClientCache

	// Disable the batch packet limit so that the server can send packets as often as it wants to.
	conn.dec.DisableBatchPacketLimit()

	defaultIdentityData(&conn.identityData)
	defaultClientData(address, conn.identityData.DisplayName, &conn.clientData)

	var request []byte
	if d.TokenSource == nil {
		// We haven't logged into the user's XBL account. We create a login request with only one token
		// holding the identity data set in the Dialer after making sure we clear data from the identity data
		// that is only present when logged in.
		if !d.KeepXBLIdentityData {
			clearXBLIdentityData(&conn.identityData)
		}
		request = login.EncodeOffline(conn.identityData, conn.clientData, d.Key)
	} else {
		// We login as an Android device and this will show up in the 'titleId' field in the JWT chain, which
		// we can't edit. We just enforce Android data for logging in.
		setAndroidData(&conn.clientData)

		request = login.Encode(d.ChainData, conn.clientData, d.Key)
		identityData, _, _, _ := login.Parse(request)
		// If we got the identity data from Minecraft auth, we need to make sure we set it in the Conn too, as
		// we are not aware of the identity data ourselves yet.
		conn.identityData = identityData
	}

	l, c := make(chan struct{}), make(chan struct{})
	go listenConn(conn, d.ErrorLog, l, c)

	conn.expect(packet.IDNetworkSettings)
	if err := conn.WritePacket(&packet.RequestNetworkSettings{ClientProtocol: d.Protocol.ID()}); err != nil {
		return nil, err
	}
	_ = conn.Flush()

	select {
	case <-conn.close:
		return nil, conn.closeErr("dial")
	case <-ctx.Done():
		return nil, conn.wrap(ctx.Err(), "dial")
	case <-l:
		// We've received our network settings, so we can now send our login request.
		conn.expect(packet.IDServerToClientHandshake, packet.IDPlayStatus)
		if err := conn.WritePacket(&packet.Login{ConnectionRequest: request, ClientProtocol: d.Protocol.ID()}); err != nil {
			return nil, err
		}
		_ = conn.Flush()

		select {
		case <-conn.close:
			return nil, conn.closeErr("dial")
		case <-ctx.Done():
			return nil, conn.wrap(ctx.Err(), "dial")
		case <-c:
			// We've connected successfully. We return the connection and no error.
			return conn, nil
		}
	}
}

// listenConn listens on the connection until it is closed on another goroutine. The channel passed will
// receive a value once the connection is logged in.
func listenConn(conn *Conn, logger *log.Logger, l, c chan struct{}) {
	defer func() {
		_ = conn.Close()
	}()
	for {
		// We finally arrived at the packet decoding loop. We constantly decode packets that arrive
		// and push them to the Conn so that they may be processed.
		packets, err := conn.dec.Decode()
		if err != nil {
			if !raknet.ErrConnectionClosed(err) {
				logger.Printf("error reading from dialer connection: %v\n", err)
			}
			return
		}
		for _, data := range packets {
			loggedInBefore, readyToLoginBefore := conn.loggedIn, conn.readyToLogin
			if err := conn.receive(data); err != nil {
				logger.Printf("error: %v", err)
				return
			}
			if !readyToLoginBefore && conn.readyToLogin {
				// This is the signal that the connection is ready to login, so we put a value in the channel so that
				// it may be detected.
				l <- struct{}{}
			}
			if !loggedInBefore && conn.loggedIn {
				// This is the signal that the connection was considered logged in, so we put a value in the channel so
				// that it may be detected.
				c <- struct{}{}
			}
		}
	}
}

// authChain requests the Minecraft auth JWT chain using the credentials passed. If successful, an encoded
// chain ready to be put in a login request is returned.
func authChain(ctx context.Context, src oauth2.TokenSource, key *ecdsa.PrivateKey) (string, error) {
	// Obtain the Live token, and using that the XSTS token.
	liveToken, err := src.Token()
	if err != nil {
		return "", fmt.Errorf("error obtaining Live Connect token: %v", err)
	}
	xsts, err := auth.RequestXBLToken(ctx, liveToken, "https://multiplayer.minecraft.net/")
	if err != nil {
		return "", fmt.Errorf("error obtaining XBOX Live token: %v", err)
	}

	// Obtain the raw chain data using the
	chain, err := auth.RequestMinecraftChain(ctx, xsts, key)
	if err != nil {
		return "", fmt.Errorf("error obtaining Minecraft auth chain: %v", err)
	}
	return chain, nil
}

// defaultClientData edits the ClientData passed to have defaults set to all fields that were left unchanged.
func defaultClientData(address, username string, d *login.ClientData) {
	rand2.Seed(time.Now().Unix())

	d.ServerAddress = address
	d.ThirdPartyName = username
	if d.DeviceOS == 0 {
		d.DeviceOS = protocol.DeviceAndroid
	}
	if d.GameVersion == "" {
		d.GameVersion = protocol.CurrentVersion
	}
	if d.ClientRandomID == 0 {
		d.ClientRandomID = rand2.Int63()
	}
	if d.DeviceID == "" {
		d.DeviceID = uuid.New().String()
	}
	if d.LanguageCode == "" {
		d.LanguageCode = "en_GB"
	}
	if d.AnimatedImageData == nil {
		d.AnimatedImageData = make([]login.SkinAnimation, 0)
	}
	if d.PersonaPieces == nil {
		d.PersonaPieces = make([]login.PersonaPiece, 0)
	}
	if d.PieceTintColours == nil {
		d.PieceTintColours = make([]login.PersonaPieceTintColour, 0)
	}
	if d.SelfSignedID == "" {
		d.SelfSignedID = uuid.New().String()
	}
	if d.SkinID == "" {
		d.SkinID = uuid.New().String()
	}
	if d.SkinData == "" {
		d.SkinData = base64.StdEncoding.EncodeToString(bytes.Repeat([]byte{0, 0, 0, 255}, 32*64))
		d.SkinImageHeight = 32
		d.SkinImageWidth = 64
	}
	if d.SkinResourcePatch == "" {
		d.SkinResourcePatch = base64.StdEncoding.EncodeToString([]byte(resource.DefaultSkinResourcePatch))
	}
	if d.SkinGeometry == "" {
		d.SkinGeometry = base64.StdEncoding.EncodeToString([]byte(resource.DefaultSkinGeometry))
	}
}

// setAndroidData ensures the login.ClientData passed matches settings you would see on an Android device.
func setAndroidData(data *login.ClientData) {
	data.DeviceOS = protocol.DeviceAndroid
	data.DeviceModel = "SM-G970F"
	data.GameVersion = protocol.CurrentVersion
}

// clearXBLIdentityData clears data from the login.IdentityData that is only set when a player is logged into
// XBOX Live.
func clearXBLIdentityData(data *login.IdentityData) {
	data.XUID = ""
	data.TitleID = ""
}

// defaultIdentityData edits the IdentityData passed to have defaults set to all fields that were left
// unchanged.
func defaultIdentityData(data *login.IdentityData) {
	if data.Identity == "" {
		data.Identity = uuid.New().String()
	}
	if data.DisplayName == "" {
		data.DisplayName = "Steve"
	}
}

// splitPong splits the pong data passed by ;, taking into account escaping these.
func splitPong(s string) []string {
	var runes []rune
	var tokens []string
	inEscape := false
	for _, r := range s {
		switch {
		case r == '\\':
			inEscape = true
		case r == ';':
			tokens = append(tokens, string(runes))
			runes = runes[:0]
		case inEscape:
			inEscape = false
			fallthrough
		default:
			runes = append(runes, r)
		}
	}
	return append(tokens, string(runes))
}

// addressWithPongPort parses the redirect IPv4 port from the pong and returns the address passed with the port
// found if present, or the original address if not.
func addressWithPongPort(pong []byte, address string) string {
	frag := splitPong(string(pong))
	if len(frag) > 10 {
		portStr := frag[10]
		port, err := strconv.Atoi(portStr)
		// Vanilla (realms, in particular) will sometimes send port 19132 when you ping a port that isn't 19132 already,
		// but we should ignore that.
		if err != nil || port == 19132 {
			return address
		}
		// Remove the port from the address.
		addressParts := strings.Split(address, ":")
		address = strings.Join(strings.Split(address, ":")[:len(addressParts)-1], ":")
		return address + ":" + portStr
	}
	return address
}<|MERGE_RESOLUTION|>--- conflicted
+++ resolved
@@ -57,11 +57,7 @@
 
 	// DownloadResourcePack is called individually for every texture and behaviour pack sent by the connection when
 	// using Dialer.Dial(), and can be used to stop the pack from being downloaded. The function is called with the UUID
-<<<<<<< HEAD
-	// and version of the resource pack, the numer of the current pack being downloaded, and the total amount of packs.
-=======
 	// and version of the resource pack, the number of the current pack being downloaded, and the total amount of packs.
->>>>>>> 9b0bf4c2
 	// The boolean returned determines if the pack will be downloaded or not.
 	DownloadResourcePack func(id uuid.UUID, version string, current, total int) bool
 
