package minecraft

import (
	"bytes"
	"context"
	"crypto/ecdsa"
	"crypto/elliptic"
	cryptorand "crypto/rand"
	_ "embed"
	"encoding/base64"
	"encoding/hex"
	"encoding/json"
	"errors"
	"fmt"
	"log/slog"
<<<<<<< HEAD
	rand "math/rand"
=======
	"math/rand"
>>>>>>> fdd82ea9
	"net"
	"strconv"
	"strings"
	"time"

	"github.com/go-jose/go-jose/v4"
	"github.com/go-jose/go-jose/v4/jwt"
	"github.com/google/uuid"
	"github.com/sandertv/gophertunnel/minecraft/auth"
	"github.com/sandertv/gophertunnel/minecraft/internal"
	"github.com/sandertv/gophertunnel/minecraft/protocol"
	"github.com/sandertv/gophertunnel/minecraft/protocol/login"
	"github.com/sandertv/gophertunnel/minecraft/protocol/packet"
	"golang.org/x/oauth2"
)

// Dialer allows specifying specific settings for connection to a Minecraft server.
// The zero value of Dialer is used for the package level Dial function.
type Dialer struct {
	// ErrorLog is a log.Logger that errors that occur during packet handling of
	// servers are written to. By default, errors are not logged.
	ErrorLog *slog.Logger

	// ClientData is the client data used to login to the server with. It includes fields such as the skin,
	// locale and UUIDs unique to the client. If empty, a default is sent produced using defaultClientData().
	clientData    login.ClientData
	GetClientData func() login.ClientData

	// IdentityData is the identity data used to login to the server with. It includes the username, UUID and
	// XUID of the player.
	// The IdentityData object is obtained using Minecraft auth if Email and Password are set. If not, the
	// object provided here is used, or a default one if left empty.
	IdentityData login.IdentityData

	// TokenSource is the source for Microsoft Live Connect tokens. If set to a non-nil oauth2.TokenSource,
	// this field is used to obtain tokens which in turn are used to authenticate to XBOX Live.
	// The minecraft/auth package provides an oauth2.TokenSource implementation (auth.tokenSource) to use
	// device auth to login.
	// If TokenSource is nil, the connection will not use authentication.
	TokenSource oauth2.TokenSource

	// PacketFunc is called whenever a packet is read from or written to the connection returned when using
	// Dialer.Dial(). It includes packets that are otherwise covered in the connection sequence, such as the
	// Login packet. The function is called with the header of the packet and its raw payload, the address
	// from which the packet originated, and the destination address.
	PacketFunc func(header packet.Header, payload []byte, src, dst net.Addr, timeReceived time.Time)

	// DownloadResourcePack is called individually for every texture and behaviour pack sent by the connection when
	// using Dialer.Dial(), and can be used to stop the pack from being downloaded. The function is called with the UUID
	// and version of the resource pack, the number of the current pack being downloaded, and the total amount of packs.
	// The boolean returned determines if the pack will be downloaded or not.
	DownloadResourcePack func(id uuid.UUID, version string, current, total int) bool

	// DisconnectOnUnknownPackets specifies if the connection should disconnect if packets received are not present
	// in the packet pool. If true, such packets lead to the connection being closed immediately.
	// If set to false, the packets will be returned as a packet.Unknown.
	DisconnectOnUnknownPackets bool

	// DisconnectOnInvalidPackets specifies if invalid packets (either too few bytes or too many bytes) should be
	// allowed. If true, such packets lead to the connection being closed immediately. If false,
	// packets with too many bytes will be returned while packets with too few bytes will be skipped.
	DisconnectOnInvalidPackets bool

	// Protocol is the Protocol version used to communicate with the target server. By default, this field is
	// set to the current protocol as implemented in the minecraft/protocol package. Note that packets written
	// to and read from the Conn are always any of those found in the protocol/packet package, as packets
	// are converted from and to this Protocol.
	Protocol Protocol

	// FlushRate is the rate at which packets sent are flushed. Packets are buffered for a duration up to
	// FlushRate and are compressed/encrypted together to improve compression ratios. The lower this
	// time.Duration, the lower the latency but the less efficient both network and cpu wise.
	// The default FlushRate (when set to 0) is time.Second/20. If FlushRate is set negative, packets
	// will not be flushed automatically. In this case, calling `(*Conn).Flush()` is required after any
	// calls to `(*Conn).Write()` or `(*Conn).WritePacket()` to send the packets over network.
	FlushRate time.Duration

	// EnableClientCache, if set to true, enables the client blob cache for the client. This means that the
	// server will send chunks as blobs, which may be saved by the client so that chunks don't have to be
	// transmitted every time, resulting in less network transmission.
	EnableClientCache bool

	// KeepXBLIdentityData, if set to true, enables passing XUID and title ID to the target server
	// if the authentication token is not set. This is technically not valid and some servers might kick
	// the client when an XUID is present without logging in.
	// For getting this to work with BDS, authentication should be disabled.
	KeepXBLIdentityData bool

	ChainKey  *ecdsa.PrivateKey
	ChainData string

	EarlyConnHandler func(*Conn)
}

// Dial dials a Minecraft connection to the address passed over the network passed. The network is typically
// "raknet". A Conn is returned which may be used to receive packets from and send packets to.
//
// A zero value of a Dialer struct is used to initiate the connection. A custom Dialer may be used to specify
// additional behaviour.
func Dial(network, address string) (*Conn, error) {
	var d Dialer
	return d.Dial(network, address)
}

// DialTimeout dials a Minecraft connection to the address passed over the network passed. The network is
// typically "raknet". A Conn is returned which may be used to receive packets from and send packets to.
// If a connection is not established before the timeout ends, DialTimeout returns an error.
// DialTimeout uses a zero value of Dialer to initiate the connection.
func DialTimeout(network, address string, timeout time.Duration) (*Conn, error) {
	var d Dialer
	return d.DialTimeout(network, address, timeout)
}

// DialContext dials a Minecraft connection to the address passed over the network passed. The network is
// typically "raknet". A Conn is returned which may be used to receive packets from and send packets to.
// If a connection is not established before the context passed is cancelled, DialContext returns an error.
// DialContext uses a zero value of Dialer to initiate the connection.
func DialContext(ctx context.Context, network, address string) (*Conn, error) {
	var d Dialer
	return d.DialContext(ctx, network, address, time.Second*30)
}

// Dial dials a Minecraft connection to the address passed over the network passed. The network is typically
// "raknet". A Conn is returned which may be used to receive packets from and send packets to.
func (d Dialer) Dial(network, address string) (*Conn, error) {
	ctx, cancel := context.WithTimeout(context.Background(), time.Second*30)
	defer cancel()
	return d.DialContext(ctx, network, address, time.Second*30)
}

// DialTimeout dials a Minecraft connection to the address passed over the network passed. The network is
// typically "raknet". A Conn is returned which may be used to receive packets from and send packets to.
// If a connection is not established before the timeout ends, DialTimeout returns an error.
func (d Dialer) DialTimeout(network, address string, timeout time.Duration) (*Conn, error) {
	ctx, cancel := context.WithTimeout(context.Background(), timeout)
	defer cancel()
	return d.DialContext(ctx, network, address, timeout)
}

// CreateChain creates a chain for minecraft connection
func CreateChain(ctx context.Context, src oauth2.TokenSource) (key *ecdsa.PrivateKey, chainData string, err error) {
	key, _ = ecdsa.GenerateKey(elliptic.P384(), cryptorand.Reader)
	if src != nil {
		chainData, err = authChain(ctx, src, key)
		if err != nil {
			return nil, "", &net.OpError{Op: "dial", Net: "minecraft", Err: err}
		}
	}
	return key, chainData, nil
}

// DialContext dials a Minecraft connection to the address passed over the network passed. The network is
// typically "raknet". A Conn is returned which may be used to receive packets from and send packets to.
// If a connection is not established before the context passed is cancelled, DialContext returns an error.
func (d Dialer) DialContext(ctx context.Context, network, address string, initialTimeout time.Duration) (conn *Conn, err error) {
	if d.ErrorLog == nil {
		d.ErrorLog = slog.New(internal.DiscardHandler{})
	}
	d.ErrorLog = d.ErrorLog.With("src", "dialer")
	if d.Protocol == nil {
		d.Protocol = DefaultProtocol
	}
	if d.FlushRate == 0 {
		d.FlushRate = time.Second / 20
	}

<<<<<<< HEAD
	if d.ChainKey == nil || d.ChainData == "" {
		d.ChainKey, d.ChainData, err = CreateChain(ctx, d.TokenSource)
=======
	key, err := ecdsa.GenerateKey(elliptic.P384(), cryptorand.Reader)
	if err != nil {
		return nil, &net.OpError{Op: "dial", Net: "minecraft", Err: fmt.Errorf("generating ECDSA key: %w", err)}
	}
	var chainData string
	if d.TokenSource != nil {
		chainData, err = authChain(ctx, d.TokenSource, key)
>>>>>>> fdd82ea9
		if err != nil {
			return nil, &net.OpError{Op: "dial", Net: "minecraft", Err: err}
		}
	}
	d.IdentityData, err = readChainIdentityData([]byte(d.ChainData))
	if err != nil {
		return nil, &net.OpError{Op: "dial", Net: "minecraft", Err: err}
	}

	n, ok := networkByID(network, d.ErrorLog)
	if !ok {
		return nil, &net.OpError{Op: "dial", Net: "minecraft", Err: fmt.Errorf("dial: no network under id %v", network)}
	}

	ctxt, cancel := context.WithTimeout(ctx, initialTimeout)
	defer cancel()

	var pong []byte
	var netConn net.Conn
	if pong, err = n.PingContext(ctxt, address); err == nil {
		netConn, err = n.DialContext(ctxt, addressWithPongPort(pong, address))
	} else {
		netConn, err = n.DialContext(ctxt, address)
	}
	if err != nil {
		return nil, err
	}

	if d.GetClientData != nil {
		d.clientData = d.GetClientData()
	}

	conn = newConn(netConn, d.ChainKey, d.ErrorLog, d.Protocol, d.FlushRate, false)
	conn.pool = conn.proto.Packets(false)
	conn.identityData = d.IdentityData
	conn.clientData = d.clientData
	conn.packetFunc = d.PacketFunc
	conn.downloadResourcePack = d.DownloadResourcePack
	conn.cacheEnabled = d.EnableClientCache
	conn.disconnectOnInvalidPacket = d.DisconnectOnInvalidPackets
	conn.disconnectOnUnknownPacket = d.DisconnectOnUnknownPackets

	defaultIdentityData(&conn.identityData)
	defaultClientData(address, conn.identityData.DisplayName, &conn.clientData)

	var request []byte
	if d.TokenSource == nil {
		// We haven't logged into the user's XBL account. We create a login request with only one token
		// holding the identity data set in the Dialer after making sure we clear data from the identity data
		// that is only present when logged in.
		if !d.KeepXBLIdentityData {
			clearXBLIdentityData(&conn.identityData)
		}
		request = login.EncodeOffline(conn.identityData, conn.clientData, d.ChainKey)
	} else {
		switch conn.identityData.TitleID {
		case "896928775": // Win10
			conn.clientData.DeviceOS = protocol.DeviceWin10
		case "1739947436": // Android
			conn.clientData.DeviceOS = protocol.DeviceAndroid
			if conn.clientData.DeviceModel == "" {
				conn.clientData.DeviceModel = "SM-G970F"
			}
		case "1810924247": // iOS
			conn.clientData.DeviceOS = protocol.DeviceIOS
		case "2047319603": // Nintendo
			conn.clientData.DeviceOS = protocol.DeviceNX
		default:
			return nil, fmt.Errorf("unknown TitleID: %s", conn.identityData.TitleID)
		}

		request = login.Encode(d.ChainData, conn.clientData, d.ChainKey)
		identityData, _, _, _ := login.Parse(request)
		// If we got the identity data from Minecraft auth, we need to make sure we set it in the Conn too, as
		// we are not aware of the identity data ourselves yet.
		conn.identityData = identityData
	}

	if d.EarlyConnHandler != nil {
		d.EarlyConnHandler(conn)
	}

	if d.EarlyConnHandler != nil {
		d.EarlyConnHandler(conn)
	}

	readyForLogin, connected := make(chan struct{}), make(chan struct{})
	ctx, cancelCause := context.WithCancelCause(ctx)
	go listenConn(conn, readyForLogin, connected, cancelCause)

	conn.expect(packet.IDNetworkSettings, packet.IDPlayStatus)
	if err := conn.WritePacket(&packet.RequestNetworkSettings{ClientProtocol: d.Protocol.ID()}); err != nil {
		return nil, conn.wrap(fmt.Errorf("send request network settings: %w", err), "dial")
	}
	_ = conn.Flush()

	select {
	case <-ctx.Done():
		return nil, conn.wrap(context.Cause(ctx), "dial")
	case <-conn.ctx.Done():
		return nil, conn.closeErr("dial")
	case <-readyForLogin:
		// We've received our network settings, so we can now send our login request.
		conn.expect(packet.IDServerToClientHandshake, packet.IDPlayStatus, packet.IDResourcePacksInfo)
		if err := conn.WritePacket(&packet.Login{ConnectionRequest: request, ClientProtocol: d.Protocol.ID()}); err != nil {
			return nil, conn.wrap(fmt.Errorf("send login: %w", err), "dial")
		}
		_ = conn.Flush()

		select {
		case <-ctx.Done():
			return nil, conn.wrap(context.Cause(ctx), "dial")
		case <-conn.ctx.Done():
			return nil, conn.closeErr("dial")
		case <-connected:
			// We've connected successfully. We return the connection and no error.
			return conn, nil
		}
	}
}

// readChainIdentityData reads a login.IdentityData from the Mojang chain
// obtained through authentication.
func readChainIdentityData(chainData []byte) (login.IdentityData, error) {
	if len(chainData) == 0 {
		return login.IdentityData{}, nil
	}
	chain := struct{ Chain []string }{}
	if err := json.Unmarshal(chainData, &chain); err != nil {
		return login.IdentityData{}, fmt.Errorf("read chain: read json: %w", err)
	}
	data := chain.Chain[1]
	claims := struct {
		ExtraData login.IdentityData `json:"extraData"`
	}{}
	tok, err := jwt.ParseSigned(data, []jose.SignatureAlgorithm{jose.ES384})
	if err != nil {
		return login.IdentityData{}, fmt.Errorf("read chain: parse jwt: %w", err)
	}
	if err := tok.UnsafeClaimsWithoutVerification(&claims); err != nil {
		return login.IdentityData{}, fmt.Errorf("read chain: read claims: %w", err)
	}
	if claims.ExtraData.Identity == "" {
		return login.IdentityData{}, fmt.Errorf("read chain: no extra data found")
	}
	return claims.ExtraData, nil
}

// listenConn listens on the connection until it is closed on another goroutine. The channel passed will
// receive a value once the connection is logged in.
func listenConn(conn *Conn, readyForLogin, connected chan struct{}, cancel context.CancelCauseFunc) {
	defer func() {
		_ = conn.Close()
	}()
	cancelContext := true
	for {
		// We finally arrived at the packet decoding loop. We constantly decode packets that arrive
		// and push them to the Conn so that they may be processed.
		packets, err := conn.dec.Decode()
		if err != nil {
			if !errors.Is(err, net.ErrClosed) {
				if cancelContext {
					cancel(err)
				} else {
					conn.log.Error(err.Error())
				}
			}
			return
		}
		for _, data := range packets {
			loggedInBefore, readyToLoginBefore := conn.loggedIn, conn.readyToLogin
			if err := conn.receive(data); err != nil {
				if cancelContext {
					cancel(err)
				} else {
					conn.log.Error(err.Error())
				}
				return
			}
			if !readyToLoginBefore && conn.readyToLogin {
				// This is the signal that the connection is ready to login, so we put a value in the channel so that
				// it may be detected.
				readyForLogin <- struct{}{}
			}
			if !loggedInBefore && conn.loggedIn {
				// This is the signal that the connection was considered logged in, so we put a value in the channel so
				// that it may be detected.
				cancelContext = false
				connected <- struct{}{}
			}
		}
	}
}

// authChain requests the Minecraft auth JWT chain using the credentials passed. If successful, an encoded
// chain ready to be put in a login request is returned.
func authChain(ctx context.Context, src oauth2.TokenSource, key *ecdsa.PrivateKey) (string, error) {
	// Obtain the Live token, and using that the XSTS token.
	liveToken, err := src.Token()
	if err != nil {
		return "", fmt.Errorf("request Live Connect token: %w", err)
	}
	xsts, err := auth.RequestXBLToken(ctx, liveToken, "https://multiplayer.minecraft.net/")
	if err != nil {
		return "", fmt.Errorf("request XBOX Live token: %w", err)
	}

	// Obtain the raw chain data using the
	chain, err := auth.RequestMinecraftChain(ctx, xsts, key)
	if err != nil {
		return "", fmt.Errorf("request Minecraft auth chain: %w", err)
	}
	return chain, nil
}

//go:embed skin_resource_patch.json
var skinResourcePatch []byte

//go:embed skin_geometry.json
var skinGeometry []byte

// defaultClientData edits the ClientData passed to have defaults set to all fields that were left unchanged.
func defaultClientData(address, username string, d *login.ClientData) {
	d.ServerAddress = address
	d.ThirdPartyName = username
	if d.DeviceOS == 0 {
		d.DeviceOS = protocol.DeviceAndroid
	}
	if d.DefaultInputMode == 0 {
		d.DefaultInputMode = packet.InputModeTouch
	}
	if d.CurrentInputMode == 0 {
		d.CurrentInputMode = packet.InputModeTouch
	}
	if d.GameVersion == "" {
		d.GameVersion = protocol.CurrentVersion
	}
	if d.ClientRandomID == 0 {
		d.ClientRandomID = rand.Int63()
	}
	if d.DeviceID == "" {
		d.DeviceID = uuid.New().String()
	}
	if d.LanguageCode == "" {
		d.LanguageCode = "en_GB"
	}
	if d.PlayFabID == "" {
		id := make([]byte, 8)
		_, _ = cryptorand.Read(id)
		d.PlayFabID = hex.EncodeToString(id)
	}
	if d.AnimatedImageData == nil {
		d.AnimatedImageData = make([]login.SkinAnimation, 0)
	}
	if d.PersonaPieces == nil {
		d.PersonaPieces = make([]login.PersonaPiece, 0)
	}
	if d.PieceTintColours == nil {
		d.PieceTintColours = make([]login.PersonaPieceTintColour, 0)
	}
	if d.SelfSignedID == "" {
		d.SelfSignedID = uuid.New().String()
	}
	if d.SkinID == "" {
		d.SkinID = uuid.New().String()
	}
	if d.SkinData == "" {
		d.SkinData = base64.StdEncoding.EncodeToString(bytes.Repeat([]byte{0, 0, 0, 255}, 32*64))
		d.SkinImageHeight = 32
		d.SkinImageWidth = 64
	}
	if d.SkinResourcePatch == "" {
		d.SkinResourcePatch = base64.StdEncoding.EncodeToString(skinResourcePatch)
	}
	if d.SkinGeometry == "" {
		d.SkinGeometry = base64.StdEncoding.EncodeToString(skinGeometry)
	}
	if d.SkinGeometryVersion == "" {
		d.SkinGeometryVersion = base64.StdEncoding.EncodeToString([]byte("0.0.0"))
	}
}

// clearXBLIdentityData clears data from the login.IdentityData that is only set when a player is logged into
// XBOX Live.
func clearXBLIdentityData(data *login.IdentityData) {
	data.XUID = ""
	data.TitleID = ""
}

// defaultIdentityData edits the IdentityData passed to have defaults set to all fields that were left
// unchanged.
func defaultIdentityData(data *login.IdentityData) {
	if data.Identity == "" {
		data.Identity = uuid.New().String()
	}
	if data.DisplayName == "" {
		data.DisplayName = "Steve"
	}
}

// splitPong splits the pong data passed by ;, taking into account escaping these.
func splitPong(s string) []string {
	var runes []rune
	var tokens []string
	inEscape := false
	for _, r := range s {
		switch {
		case r == '\\':
			inEscape = true
		case r == ';':
			tokens = append(tokens, string(runes))
			runes = runes[:0]
		case inEscape:
			inEscape = false
			fallthrough
		default:
			runes = append(runes, r)
		}
	}
	return append(tokens, string(runes))
}

// addressWithPongPort parses the redirect IPv4 port from the pong and returns the address passed with the port
// found if present, or the original address if not.
func addressWithPongPort(pong []byte, address string) string {
	frag := splitPong(string(pong))
	if len(frag) > 10 {
		portStr := frag[10]
		port, err := strconv.Atoi(portStr)
		// Vanilla (realms, in particular) will sometimes send port 19132 when you ping a port that isn't 19132 already,
		// but we should ignore that.
		if err != nil || port == 19132 {
			return address
		}
		// Remove the port from the address.
		addressParts := strings.Split(address, ":")
		address = strings.Join(strings.Split(address, ":")[:len(addressParts)-1], ":")
		return address + ":" + portStr
	}
	return address
}<|MERGE_RESOLUTION|>--- conflicted
+++ resolved
@@ -13,11 +13,7 @@
 	"errors"
 	"fmt"
 	"log/slog"
-<<<<<<< HEAD
 	rand "math/rand"
-=======
-	"math/rand"
->>>>>>> fdd82ea9
 	"net"
 	"strconv"
 	"strings"
@@ -184,18 +180,8 @@
 		d.FlushRate = time.Second / 20
 	}
 
-<<<<<<< HEAD
 	if d.ChainKey == nil || d.ChainData == "" {
 		d.ChainKey, d.ChainData, err = CreateChain(ctx, d.TokenSource)
-=======
-	key, err := ecdsa.GenerateKey(elliptic.P384(), cryptorand.Reader)
-	if err != nil {
-		return nil, &net.OpError{Op: "dial", Net: "minecraft", Err: fmt.Errorf("generating ECDSA key: %w", err)}
-	}
-	var chainData string
-	if d.TokenSource != nil {
-		chainData, err = authChain(ctx, d.TokenSource, key)
->>>>>>> fdd82ea9
 		if err != nil {
 			return nil, &net.OpError{Op: "dial", Net: "minecraft", Err: err}
 		}
